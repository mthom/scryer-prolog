pub mod args;
#[macro_use]
pub mod arithmetic_ops;
pub mod attributed_variables;
pub mod code_walker;
#[macro_use]
pub mod loader;
pub mod compile;
pub mod config;
pub mod copier;
pub mod cycle_detection;
pub mod disjuncts;
pub mod dispatch;
pub mod gc;
pub mod heap;
pub mod lib_machine;
pub mod load_state;
pub mod machine_errors;
pub mod machine_indices;
pub mod machine_state;
pub mod machine_state_impl;
pub mod mock_wam;
pub mod partial_string;
pub mod preprocessor;
pub mod stack;
pub mod streams;
pub mod system_calls;
pub mod term_stream;
pub mod unify;

use crate::arena::*;
use crate::arithmetic::*;
use crate::atom_table::*;
#[cfg(feature = "ffi")]
use crate::ffi::ForeignFunctionTable;
use crate::forms::*;
use crate::instructions::*;
use crate::machine::args::*;
use crate::machine::compile::*;
use crate::machine::copier::*;
use crate::machine::heap::*;
use crate::machine::loader::*;
use crate::machine::machine_errors::*;
use crate::machine::machine_indices::*;
use crate::machine::machine_state::*;
use crate::machine::stack::*;
use crate::machine::streams::*;
use crate::parser::ast::*;
use crate::parser::dashu::{Integer, Rational};
use crate::types::*;

use indexmap::IndexMap;
use lazy_static::lazy_static;
use ordered_float::OrderedFloat;

use rand::rngs::StdRng;
use std::borrow::Cow;
use std::cmp::Ordering;
use std::env;
use std::io::Read;
use std::path::PathBuf;
use std::sync::atomic::AtomicBool;
use std::sync::OnceLock;

lazy_static! {
    pub static ref INTERRUPT: AtomicBool = AtomicBool::new(false);
}

/// An instance of Scryer Prolog.
///
/// Created with [`MachineBuilder::build`](crate::machine::config::MachineBuilder::build).
#[derive(Debug)]
pub struct Machine {
    pub(super) machine_st: MachineState,
    pub(super) indices: IndexStore,
    pub(super) code: Code,
    pub(super) user_input: Stream,
    pub(super) user_output: Stream,
    pub(super) user_error: Stream,
    pub(super) load_contexts: Vec<LoadContext>,
    #[cfg(feature = "ffi")]
    pub(super) foreign_function_table: ForeignFunctionTable,
    pub(super) rng: StdRng,
}

#[derive(Debug)]
pub struct LoadContext {
    pub(super) path: PathBuf,
    pub(super) stream: Stream,
    pub(super) module: Atom,
}

impl LoadContext {
    #[inline]
    fn new(path: &str, stream: Stream) -> Self {
        let mut path_buf = PathBuf::from(path);

        if path_buf.is_relative() {
            let mut current_dir = current_dir();
            current_dir.push(path_buf);
            path_buf = current_dir;
        }

        LoadContext {
            path: path_buf,
            stream,
            module: atom!("user"),
        }
    }
}

#[inline]
fn current_dir() -> PathBuf {
    if !cfg!(miri) {
        env::current_dir().unwrap_or(PathBuf::from("./"))
    } else {
        PathBuf::from("./")
    }
}

#[cfg(not(feature = "rust-version-1.80"))]
mod libraries {
    use indexmap::IndexMap;
    use std::sync::OnceLock;

    fn libraries() -> &'static IndexMap<&'static str, &'static str> {
        static LIBRARIES: OnceLock<IndexMap<&'static str, &'static str>> = OnceLock::new();
        LIBRARIES.get_or_init(|| {
            let mut m = IndexMap::new();

            include!(concat!(env!("OUT_DIR"), "/libraries.rs"));

            m
        })
    }

    pub(crate) fn contains(name: &str) -> bool {
        libraries().contains_key(name)
    }

    pub(crate) fn get(name: &str) -> Option<&'static str> {
        libraries().get(name).copied()
    }
}

#[cfg(feature = "rust-version-1.80")]
mod libraries {
    use indexmap::IndexMap;
    use std::sync::LazyLock;

    static LIBRARIES: LazyLock<IndexMap<&'static str, &'static str>> = LazyLock::new(|| {
        let mut m = IndexMap::new();

        include!(concat!(env!("OUT_DIR"), "/libraries.rs"));

        m
    });

    pub(crate) fn contains(name: &str) -> bool {
        LIBRARIES.contains_key(name)
    }

    pub(crate) fn get(name: &str) -> Option<&'static str> {
        LIBRARIES.get(name).copied()
    }
}

pub static BREAK_FROM_DISPATCH_LOOP_LOC: usize = 0;
pub static INSTALL_VERIFY_ATTR_INTERRUPT: usize = 1;
pub static VERIFY_ATTR_INTERRUPT_LOC: usize = 2;
pub static LIB_QUERY_SUCCESS: usize = 3;

pub struct MachinePreludeView<'a> {
    pub indices: &'a mut IndexStore,
    pub code: &'a mut Code,
    pub load_contexts: &'a mut Vec<LoadContext>,
}

pub(crate) fn import_builtin_impls(code_dir: &CodeDir, builtins: &mut Module) {
    let keys = [
        (atom!("@>"), 2),
        (atom!("@<"), 2),
        (atom!("@>="), 2),
        (atom!("@=<"), 2),
        (atom!("=="), 2),
        (atom!("\\=="), 2),
        (atom!(">"), 2),
        (atom!("<"), 2),
        (atom!(">="), 2),
        (atom!("=<"), 2),
        (atom!("=:="), 2),
        (atom!("=\\="), 2),
        (atom!("is"), 2),
        (atom!("acyclic_term"), 1),
        (atom!("arg"), 3),
        (atom!("compare"), 3),
        (atom!("copy_term"), 2),
        (atom!("functor"), 3),
        (atom!("ground"), 1),
        (atom!("keysort"), 2),
        (atom!("read"), 1),
        (atom!("sort"), 2),
        (atom!("$call"), 1),
        (atom!("$call"), 2),
        (atom!("$call"), 3),
        (atom!("$call"), 4),
        (atom!("$call"), 5),
        (atom!("$call"), 6),
        (atom!("$call"), 7),
        (atom!("$call"), 8),
        (atom!("$call"), 9),
        (atom!("atom"), 1),
        (atom!("atomic"), 1),
        (atom!("compound"), 1),
        (atom!("integer"), 1),
        (atom!("number"), 1),
        (atom!("rational"), 1),
        (atom!("float"), 1),
        (atom!("nonvar"), 1),
        (atom!("var"), 1),
    ];

    for key in keys {
        let idx = code_dir.get(&key).unwrap();
        builtins.code_dir.insert(key, *idx);
        builtins
            .module_decl
            .exports
            .push(ModuleExport::PredicateKey(key));
    }
}

#[inline]
pub(crate) fn get_structure_index(value: HeapCellValue) -> Option<CodeIndex> {
    read_heap_cell!(value,
        (HeapCellValueTag::Cons, cons_ptr) => {
             match_untyped_arena_ptr!(cons_ptr,
                 (ArenaHeaderTag::IndexPtr, ip) => {
                     return Some(CodeIndex::from(ip));
                 }
                 _ => {}
             );
        }
        _ => {
        }
    );

    None
}

impl Machine {
    #[inline]
    fn prelude_view_and_machine_st(&mut self) -> (MachinePreludeView, &mut MachineState) {
        (
            MachinePreludeView {
                indices: &mut self.indices,
                code: &mut self.code,
                load_contexts: &mut self.load_contexts,
            },
            &mut self.machine_st,
        )
    }

    /// Gets the current inference count.
    pub fn get_inference_count(&mut self) -> u64 {
        self.machine_st
            .cwil
            .global_count
            .clone()
            .try_into()
            .unwrap()
    }

    /// Runs the predicate `key` in `module_name` until completion.
    /// Siltently ignores failure, thrown errors and choice points.
    ///
    /// Consider using [`Machine::run_query`] if you wish to handle
    /// predicates that may fail, leave a choice point or throw.
    pub(crate) fn run_module_predicate(
        &mut self,
        module_name: Atom,
        key: PredicateKey,
    ) -> std::process::ExitCode {
        if let Some(module) = self.indices.modules.get(&module_name) {
            if let Some(code_index) = module.code_dir.get(&key) {
                let p = code_index.local().unwrap();
                // Leave a halting choice point to backtrack to in case the predicate fails or throws.
                self.allocate_stub_choice_point();

                self.machine_st.cp = BREAK_FROM_DISPATCH_LOOP_LOC;
                self.machine_st.p = p;

                return self.dispatch_loop();
            }
        }

        unreachable!();
    }

    fn load_file(&mut self, path: &str, stream: Stream) {
        self.machine_st.registers[1] = stream.into();
        self.machine_st.registers[2] =
            atom_as_cell!(AtomTable::build_with(&self.machine_st.atom_tbl, path));

        self.run_module_predicate(atom!("loader"), (atom!("file_load"), 2));
    }

    fn load_top_level(&mut self, program: Cow<'static, str>) {
        let mut path_buf = current_dir();

        path_buf.push("src/toplevel.pl");

        let path = path_buf.to_str().unwrap();
        let toplevel_stream = match program {
            Cow::Borrowed(s) => Stream::from_static_string(s, &mut self.machine_st.arena),
            Cow::Owned(s) => Stream::from_owned_string(s, &mut self.machine_st.arena),
        };

        self.load_file(path, toplevel_stream);

        if let Some(toplevel) = self.indices.modules.get(&atom!("$toplevel")) {
            load_module(
                &mut self.machine_st,
                &mut self.indices.code_dir,
                &mut self.indices.op_dir,
                &mut self.indices.meta_predicates,
                &CompilationTarget::User,
                toplevel,
            );
        } else {
            unreachable!()
        }
    }

    fn load_special_forms(&mut self) {
        let mut path_buf = current_dir();
        path_buf.push("machine/attributed_variables.pl");

        let stream = Stream::from_static_string(
            include_str!("attributed_variables.pl"),
            &mut self.machine_st.arena,
        );

        self.load_file(path_buf.to_str().unwrap(), stream);

        let mut path_buf = current_dir();
        path_buf.push("machine/project_attributes.pl");

        let stream = Stream::from_static_string(
            include_str!("project_attributes.pl"),
            &mut self.machine_st.arena,
        );

        self.load_file(path_buf.to_str().unwrap(), stream);

        if let Some(module) = self.indices.modules.get(&atom!("$atts")) {
            if let Some(code_index) = module.code_dir.get(&(atom!("driver"), 2)) {
                self.machine_st.attr_var_init.verify_attrs_loc = code_index.local().unwrap();
            }
        }
    }

    pub(crate) fn configure_modules(&mut self) {
        fn update_call_n_indices(
            loader: &Module,
            target_code_dir: &mut CodeDir,
            arena: &mut Arena,
        ) {
            for arity in 1..66 {
                let key = (atom!("call"), arity);

                match loader.code_dir.get(&key) {
                    Some(src_code_index) => {
                        let target_code_index = target_code_dir
                            .entry(key)
                            .or_insert_with(|| CodeIndex::new(IndexPtr::undefined(), arena));

                        target_code_index.set(src_code_index.get());
                    }
                    None => {
                        unreachable!();
                    }
                }
            }
        }

        if let Some(loader) = self.indices.modules.swap_remove(&atom!("loader")) {
            if let Some(builtins) = self.indices.modules.get_mut(&atom!("builtins")) {
                // Import loader's exports into the builtins module so they will be
                // implicitly included in every further module.
                load_module(
                    &mut self.machine_st,
                    &mut builtins.code_dir,
                    &mut builtins.op_dir,
                    &mut builtins.meta_predicates,
                    &CompilationTarget::Module(atom!("builtins")),
                    &loader,
                );

                for export in &loader.module_decl.exports {
                    builtins.module_decl.exports.push(export.clone());
                }

                for arity in 10..66 {
                    builtins
                        .module_decl
                        .exports
                        .push(ModuleExport::PredicateKey((atom!("call"), arity)));
                }
            }

            for (_, target_module) in self.indices.modules.iter_mut() {
                update_call_n_indices(
                    &loader,
                    &mut target_module.code_dir,
                    &mut self.machine_st.arena,
                );
            }

            update_call_n_indices(
                &loader,
                &mut self.indices.code_dir,
                &mut self.machine_st.arena,
            );

            self.indices.modules.insert(atom!("loader"), loader);
        } else {
            unreachable!()
        }
    }

    pub(crate) fn add_impls_to_indices(&mut self) {
        let impls_offset = self.code.len() + 4;

        self.code.extend(vec![
            Instruction::BreakFromDispatchLoop,
            Instruction::InstallVerifyAttr,
            Instruction::VerifyAttrInterrupt(0),
            Instruction::BreakFromDispatchLoop, // the location of LIB_QUERY_SUCCESS
            Instruction::ExecuteTermGreaterThan,
            Instruction::ExecuteTermLessThan,
            Instruction::ExecuteTermGreaterThanOrEqual,
            Instruction::ExecuteTermLessThanOrEqual,
            Instruction::ExecuteTermEqual,
            Instruction::ExecuteTermNotEqual,
            Instruction::ExecuteNumberGreaterThan(ar_reg!(temp_v!(1)), ar_reg!(temp_v!(2))),
            Instruction::ExecuteNumberLessThan(ar_reg!(temp_v!(1)), ar_reg!(temp_v!(2))),
            Instruction::ExecuteNumberGreaterThanOrEqual(ar_reg!(temp_v!(1)), ar_reg!(temp_v!(2))),
            Instruction::ExecuteNumberLessThanOrEqual(ar_reg!(temp_v!(1)), ar_reg!(temp_v!(2))),
            Instruction::ExecuteNumberEqual(ar_reg!(temp_v!(1)), ar_reg!(temp_v!(2))),
            Instruction::ExecuteNumberNotEqual(ar_reg!(temp_v!(1)), ar_reg!(temp_v!(2))),
            Instruction::ExecuteIs(temp_v!(1), ar_reg!(temp_v!(2))),
            Instruction::ExecuteAcyclicTerm,
            Instruction::ExecuteArg,
            Instruction::ExecuteCompare,
            Instruction::ExecuteCopyTerm,
            Instruction::ExecuteFunctor,
            Instruction::ExecuteGround,
            Instruction::ExecuteKeySort,
            Instruction::ExecuteSort,
            Instruction::ExecuteN(1),
            Instruction::ExecuteN(2),
            Instruction::ExecuteN(3),
            Instruction::ExecuteN(4),
            Instruction::ExecuteN(5),
            Instruction::ExecuteN(6),
            Instruction::ExecuteN(7),
            Instruction::ExecuteN(8),
            Instruction::ExecuteN(9),
            Instruction::ExecuteIsAtom(temp_v!(1)),
            Instruction::ExecuteIsAtomic(temp_v!(1)),
            Instruction::ExecuteIsCompound(temp_v!(1)),
            Instruction::ExecuteIsInteger(temp_v!(1)),
            Instruction::ExecuteIsNumber(temp_v!(1)),
            Instruction::ExecuteIsRational(temp_v!(1)),
            Instruction::ExecuteIsFloat(temp_v!(1)),
            Instruction::ExecuteIsNonVar(temp_v!(1)),
            Instruction::ExecuteIsVar(temp_v!(1)),
        ]);

        for (p, instr) in self.code[impls_offset..].iter().enumerate() {
            let key = instr.to_name_and_arity();
            self.indices.code_dir.insert(
                key,
                CodeIndex::new(
                    IndexPtr::index(p + impls_offset),
                    &mut self.machine_st.arena,
                ),
            );
        }
    }

    /// Ensures that [`Machine::indices`] properly reflects
    /// the streams stored in [`Machine::user_input`], [`Machine::user_output`]
    /// and [`Machine::user_error`].
    pub(crate) fn configure_streams(&mut self) {
        self.indices
            .set_stream(atom!("user_input"), self.user_input);
        self.indices
            .set_stream(atom!("user_output"), self.user_output);
        self.indices
<<<<<<< HEAD
            .set_stream(atom!("user_error"), self.user_error);
=======
            .stream_aliases
            .insert(atom!("user_error"), self.user_error);

        self.indices.streams.insert(self.user_error);

        let mut null_options = StreamOptions::default();
        null_options.set_alias_to_atom_opt(Some(atom!("null_stream")));

        self.indices
            .stream_aliases
            .insert(atom!("null_stream"), Stream::Null(null_options));
>>>>>>> f45b0bcf
    }

    #[inline(always)]
    pub(crate) fn run_verify_attr_interrupt(&mut self, arity: usize) {
        let p = self.machine_st.attr_var_init.verify_attrs_loc;
        self.machine_st.verify_attr_interrupt(p, arity);
    }

    fn next_clause_applicable(&mut self, mut offset: usize) -> bool {
        loop {
            match &self.code[offset] {
                Instruction::IndexingCode(indexing_lines) => {
                    let mut oip = 0;
                    let mut cell = empty_list_as_cell!();

                    loop {
                        let indexing_code_ptr = match &indexing_lines[oip] {
                            &IndexingLine::Indexing(IndexingInstruction::SwitchOnTerm(
                                arg,
                                v,
                                c,
                                l,
                                s,
                            )) => {
                                cell = self.deref_register(arg);
                                self.machine_st
                                    .select_switch_on_term_index(cell, v, c, l, s)
                            }
                            IndexingLine::Indexing(IndexingInstruction::SwitchOnConstant(hm)) => {
                                let lit = self.machine_st.constant_to_literal(cell);
                                hm.get(&lit).cloned().unwrap_or(IndexingCodePtr::Fail)
                            }
                            IndexingLine::Indexing(IndexingInstruction::SwitchOnStructure(hm)) => {
                                self.machine_st.select_switch_on_structure_index(cell, hm)
                            }
                            _ => {
                                offset += 1;
                                break;
                            }
                        };

                        match indexing_code_ptr {
                            IndexingCodePtr::External(_) | IndexingCodePtr::DynamicExternal(_) => {
                                offset += 1;
                                break;
                            }
                            IndexingCodePtr::Internal(i) => oip += i,
                            IndexingCodePtr::Fail => return false,
                        }
                    }
                }
                &Instruction::GetConstant(Level::Shallow, lit, RegType::Temp(t)) => {
                    let cell = self.deref_register(t);

                    if cell.is_var() {
                        offset += 1;
                    } else if lit.get_tag() == HeapCellValueTag::CStr {
                        read_heap_cell!(cell,
                            (HeapCellValueTag::CStr) => {
                                if cell == lit {
                                    offset += 1;
                                } else {
                                    return false;
                                }
                            }
                            (HeapCellValueTag::Lis | HeapCellValueTag::PStrLoc) => {
                                offset += 1;
                            }
                            (HeapCellValueTag::Str, s) => {
                                let (name, arity) = cell_as_atom_cell!(self.machine_st.heap[s])
                                    .get_name_and_arity();

                                if name == atom!(".") && arity == 2 {
                                    offset += 1;
                                } else {
                                    return false;
                                }
                            }
                            _ => {
                                return false;
                            }
                        );
                    } else {
                        self.machine_st.write_literal_to_var(cell, lit);

                        if self.machine_st.fail {
                            self.machine_st.fail = false;
                            return false;
                        } else {
                            offset += 1;
                        }
                    }
                }
                &Instruction::GetList(Level::Shallow, RegType::Temp(t)) => {
                    let cell = self.deref_register(t);

                    read_heap_cell!(cell,
                        (HeapCellValueTag::Lis | HeapCellValueTag::PStrLoc | HeapCellValueTag::CStr) => {
                            offset += 1;
                        }
                        (HeapCellValueTag::Str, s) => {
                            let (name, arity) = cell_as_atom_cell!(self.machine_st.heap[s]).get_name_and_arity();

                            if name == atom!(".") && arity == 2 {
                                offset += 1;
                            } else {
                                return false;
                            }
                        }
                        (HeapCellValueTag::AttrVar | HeapCellValueTag::Var | HeapCellValueTag::StackVar) => {
                            offset += 1;
                        }
                        _ => {
                            return false;
                        }
                    );
                }
                &Instruction::GetStructure(Level::Shallow, name, arity, RegType::Temp(t)) => {
                    let cell = self.deref_register(t);

                    read_heap_cell!(cell,
                        (HeapCellValueTag::Str, s) => {
                            if (name, arity) == cell_as_atom_cell!(self.machine_st.heap[s]).get_name_and_arity() {
                                offset += 1;
                            } else {
                                return false;
                            }
                        }
                        (HeapCellValueTag::AttrVar | HeapCellValueTag::Var | HeapCellValueTag::StackVar) => {
                            offset += 1;
                        }
                        _ => {
                            return false;
                        }
                    );
                }
                &Instruction::GetPartialString(
                    Level::Shallow,
                    string,
                    RegType::Temp(t),
                    has_tail,
                ) => {
                    let cell = self.deref_register(t);

                    read_heap_cell!(cell,
                        (HeapCellValueTag::CStr, cstr) => {
                            if !has_tail && string != cstr {
                                return false;
                            }

                            offset += 1;
                        }
                        (HeapCellValueTag::Lis | HeapCellValueTag::PStrLoc) => {
                            offset += 1;
                        }
                        (HeapCellValueTag::Str, s) => {
                            let (name, arity) = cell_as_atom_cell!(self.machine_st.heap[s]).get_name_and_arity();

                            if name == atom!(".") && arity == 2 {
                                offset += 1;
                            } else {
                                return false;
                            }
                        }
                        (HeapCellValueTag::AttrVar | HeapCellValueTag::Var | HeapCellValueTag::StackVar) => {
                            offset += 1;
                        }
                        _ => {
                            return false;
                        }
                    );
                }
                Instruction::GetConstant(..)
                | Instruction::GetList(..)
                | Instruction::GetStructure(..)
                | Instruction::GetPartialString(..)
                | &Instruction::UnifyVoid(..)
                | &Instruction::UnifyConstant(..)
                | &Instruction::GetVariable(..)
                | &Instruction::GetValue(..)
                | &Instruction::UnifyVariable(..)
                | &Instruction::UnifyValue(..)
                | &Instruction::UnifyLocalValue(..) => {
                    offset += 1;
                }
                _ => {
                    break;
                }
            }
        }

        true
    }

    fn next_applicable_clause(&mut self, mut offset: usize) -> Option<usize> {
        while !self.next_clause_applicable(self.machine_st.p + offset + 1) {
            match &self.code[self.machine_st.p + offset] {
                &Instruction::DefaultRetryMeElse(o)
                | &Instruction::RetryMeElse(o)
                | &Instruction::DynamicElse(.., NextOrFail::Next(o))
                | &Instruction::DynamicInternalElse(.., NextOrFail::Next(o)) => offset += o,
                _ => {
                    return None;
                }
            }
        }

        Some(offset)
    }

    fn next_inner_applicable_clause(&mut self) -> Option<u32> {
        let mut inner_offset = 1u32;

        loop {
            match &self.code[self.machine_st.p] {
                Instruction::IndexingCode(indexing_lines) => {
                    match &indexing_lines[self.machine_st.oip as usize] {
                        IndexingLine::IndexedChoice(indexed_choice) => {
                            match &indexed_choice[(self.machine_st.iip + inner_offset) as usize] {
                                &IndexedChoiceInstruction::Retry(o)
                                | &IndexedChoiceInstruction::DefaultRetry(o) => {
                                    if self.next_clause_applicable(self.machine_st.p + o) {
                                        return Some(inner_offset);
                                    }

                                    inner_offset += 1;
                                }
                                &IndexedChoiceInstruction::Trust(o)
                                | &IndexedChoiceInstruction::DefaultTrust(o) => {
                                    return if self.next_clause_applicable(self.machine_st.p + o) {
                                        Some(inner_offset)
                                    } else {
                                        None
                                    };
                                }
                                _ => unreachable!(),
                            }
                        }
                        IndexingLine::DynamicIndexedChoice(indexed_choice) => {
                            let idx = (self.machine_st.iip + inner_offset) as usize;
                            let o = indexed_choice[idx];

                            if idx + 1 == indexed_choice.len() {
                                return if self.next_clause_applicable(self.machine_st.p + o) {
                                    Some(inner_offset)
                                } else {
                                    None
                                };
                            } else {
                                if self.next_clause_applicable(self.machine_st.p + o) {
                                    return Some(inner_offset);
                                }

                                inner_offset += 1;
                            }
                        }
                        _ => unreachable!(),
                    }
                }
                _ => unreachable!(),
            }
        }
    }

    #[inline(always)]
    pub(super) fn try_me_else(&mut self, offset: usize) {
        if let Some(offset) = self.next_applicable_clause(offset) {
            let n = self.machine_st.num_of_args;
            let b = self.machine_st.stack.allocate_or_frame(n);
            let or_frame = self.machine_st.stack.index_or_frame_mut(b);

            or_frame.prelude.num_cells = n;
            or_frame.prelude.e = self.machine_st.e;
            or_frame.prelude.cp = self.machine_st.cp;
            or_frame.prelude.b = self.machine_st.b;
            or_frame.prelude.bp = self.machine_st.p + offset;
            or_frame.prelude.boip = 0;
            or_frame.prelude.biip = 0;
            or_frame.prelude.tr = self.machine_st.tr;
            or_frame.prelude.h = self.machine_st.heap.len();
            or_frame.prelude.b0 = self.machine_st.b0;
            or_frame.prelude.attr_var_queue_len =
                self.machine_st.attr_var_init.attr_var_queue.len();

            self.machine_st.b = b;

            for i in 0..n {
                or_frame[i] = self.machine_st.registers[i + 1];
            }

            self.machine_st.hb = self.machine_st.heap.len();
        }

        self.machine_st.p += 1;
    }

    #[inline(always)]
    pub(super) fn indexed_try(&mut self, offset: usize) {
        if let Some(iip_offset) = self.next_inner_applicable_clause() {
            let n = self.machine_st.num_of_args;
            let b = self.machine_st.stack.allocate_or_frame(n);
            let or_frame = self.machine_st.stack.index_or_frame_mut(b);

            or_frame.prelude.num_cells = n;
            or_frame.prelude.e = self.machine_st.e;
            or_frame.prelude.cp = self.machine_st.cp;
            or_frame.prelude.b = self.machine_st.b;
            or_frame.prelude.bp = self.machine_st.p;
            or_frame.prelude.boip = self.machine_st.oip;
            or_frame.prelude.biip = self.machine_st.iip + iip_offset; // 1
            or_frame.prelude.tr = self.machine_st.tr;
            or_frame.prelude.h = self.machine_st.heap.len();
            or_frame.prelude.b0 = self.machine_st.b0;
            or_frame.prelude.attr_var_queue_len =
                self.machine_st.attr_var_init.attr_var_queue.len();

            self.machine_st.b = b;

            for i in 0..n {
                or_frame[i] = self.machine_st.registers[i + 1];
            }

            self.machine_st.hb = self.machine_st.heap.len();

            // self.machine_st.oip = 0;
            // self.machine_st.iip = 0;
        }

        self.machine_st.p += offset;
    }

    #[inline(always)]
    fn retry_me_else(&mut self, offset: usize) {
        let b = self.machine_st.b;
        let or_frame = self.machine_st.stack.index_or_frame_mut(b);
        let n = or_frame.prelude.num_cells;

        let old_tr = or_frame.prelude.tr;
        let curr_tr = self.machine_st.tr;

        for i in 0..n {
            self.machine_st.registers[i + 1] = or_frame[i];
        }

        self.unwind_trail(old_tr, curr_tr);

        if let Some(offset) = self.next_applicable_clause(offset) {
            let or_frame = self.machine_st.stack.index_or_frame_mut(b);

            self.machine_st.num_of_args = n;
            self.machine_st.e = or_frame.prelude.e;
            self.machine_st.cp = or_frame.prelude.cp;

            or_frame.prelude.bp = self.machine_st.p + offset;

            let target_h = or_frame.prelude.h;
            let attr_var_queue_len = or_frame.prelude.attr_var_queue_len;

            self.machine_st.tr = or_frame.prelude.tr;
            self.reset_attr_var_state(attr_var_queue_len);

            self.machine_st.hb = target_h;

            self.machine_st.trail.truncate(self.machine_st.tr);
            self.machine_st.heap.truncate(target_h);

            self.machine_st.p += 1;
        } else {
            self.trust_me_epilogue();
        }
    }

    #[inline(always)]
    fn retry(&mut self, offset: usize) {
        let b = self.machine_st.b;
        let or_frame = self.machine_st.stack.index_or_frame_mut(b);
        let n = or_frame.prelude.num_cells;

        let old_tr = or_frame.prelude.tr;
        let curr_tr = self.machine_st.tr;

        for i in 0..n {
            self.machine_st.registers[i + 1] = or_frame[i];
        }

        self.unwind_trail(old_tr, curr_tr);

        if let Some(iip_offset) = self.next_inner_applicable_clause() {
            let or_frame = self.machine_st.stack.index_or_frame_mut(b);

            self.machine_st.num_of_args = n;
            self.machine_st.e = or_frame.prelude.e;
            self.machine_st.cp = or_frame.prelude.cp;

            or_frame.prelude.biip += iip_offset;

            let target_h = or_frame.prelude.h;
            let attr_var_queue_len = or_frame.prelude.attr_var_queue_len;

            self.machine_st.tr = or_frame.prelude.tr;
            self.machine_st.trail.truncate(self.machine_st.tr);

            self.reset_attr_var_state(attr_var_queue_len);

            self.machine_st.hb = target_h;
            self.machine_st.p += offset;

            self.machine_st.heap.truncate(target_h);

            // these registers don't need to be reset here and MUST
            // NOT be (nor in indexed_try! trust_epilogue is an
            // exception, see next paragraph)! oip could be reset
            // without any adverse effects but iip is needed by
            // get_clause_p to find the last executed clause/2 clause.

            // trust_epilogue must reset these for the sake of
            // subsequent predicates beginning with
            // switch_to_term. get_clause_p copes by checking
            // self.machine_st.b > self.machine.e: if true, it is safe
            // to use self.machine_st.iip; if false, use the choice
            // point left at the top of the stack by '$clause'
            // (specifically its biip value).

            // self.machine_st.oip = 0;
            // self.machine_st.iip = 0;
        } else {
            self.trust_epilogue(offset);
        }
    }

    #[inline(always)]
    fn trust(&mut self, offset: usize) {
        let b = self.machine_st.b;
        let or_frame = self.machine_st.stack.index_or_frame(b);
        let n = or_frame.prelude.num_cells;

        let old_tr = or_frame.prelude.tr;
        let curr_tr = self.machine_st.tr;

        for i in 0..n {
            self.machine_st.registers[i + 1] = or_frame[i];
        }

        self.unwind_trail(old_tr, curr_tr);
        self.trust_epilogue(offset);
    }

    #[inline(always)]
    fn trust_epilogue(&mut self, offset: usize) {
        let b = self.machine_st.b;
        let or_frame = self.machine_st.stack.index_or_frame(b);
        let n = or_frame.prelude.num_cells;

        self.machine_st.num_of_args = n;
        self.machine_st.e = or_frame.prelude.e;
        self.machine_st.cp = or_frame.prelude.cp;

        let target_h = or_frame.prelude.h;

        self.machine_st.tr = or_frame.prelude.tr;
        self.machine_st.trail.truncate(self.machine_st.tr);

        self.machine_st.b = or_frame.prelude.b;

        self.reset_attr_var_state(or_frame.prelude.attr_var_queue_len);

        self.machine_st.hb = target_h;
        self.machine_st.p += offset;

        self.machine_st.stack.truncate(b);
        self.machine_st.heap.truncate(target_h);

        self.machine_st.oip = 0;
        self.machine_st.iip = 0;
    }

    #[inline(always)]
    fn trust_me(&mut self) {
        let b = self.machine_st.b;
        let or_frame = self.machine_st.stack.index_or_frame(b);
        let n = or_frame.prelude.num_cells;

        for i in 0..n {
            self.machine_st.registers[i + 1] = or_frame[i];
        }

        let old_tr = or_frame.prelude.tr;
        let curr_tr = self.machine_st.tr;

        self.unwind_trail(old_tr, curr_tr);

        self.trust_me_epilogue();
    }

    #[inline(always)]
    fn trust_me_epilogue(&mut self) {
        let b = self.machine_st.b;
        let or_frame = self.machine_st.stack.index_or_frame(b);
        let n = or_frame.prelude.num_cells;

        self.machine_st.num_of_args = n;
        self.machine_st.e = or_frame.prelude.e;
        self.machine_st.cp = or_frame.prelude.cp;

        let target_h = or_frame.prelude.h;

        self.machine_st.tr = or_frame.prelude.tr;
        self.machine_st.b = or_frame.prelude.b;

        self.reset_attr_var_state(or_frame.prelude.attr_var_queue_len);

        self.machine_st.hb = target_h;
        self.machine_st.p += 1;

        self.machine_st.trail.truncate(self.machine_st.tr);
        self.machine_st.stack.truncate(b);
        self.machine_st.heap.truncate(target_h);
    }

    #[inline(always)]
    fn undefined_procedure(&mut self, name: Atom, arity: usize) -> CallResult {
        match self.machine_st.flags.unknown {
            Unknown::Error => Err(self.machine_st.throw_undefined_error(name, arity)),
            Unknown::Fail => {
                self.machine_st.fail = true;
                Ok(())
            }
            Unknown::Warn => {
                println!(
                    "% Warning: predicate {}/{} is undefined",
                    name.as_str(),
                    arity
                );
                self.machine_st.fail = true;
                Ok(())
            }
        }
    }

    #[inline(always)]
    fn try_call(&mut self, name: Atom, arity: usize, idx: IndexPtr) -> CallResult {
        let compiled_tl_index = idx.p() as usize;

        match idx.tag() {
            IndexPtrTag::DynamicUndefined => {
                self.machine_st.fail = true;
            }
            IndexPtrTag::Undefined => {
                return self.undefined_procedure(name, arity);
            }
            IndexPtrTag::DynamicIndex => {
                self.machine_st.dynamic_mode = FirstOrNext::First;
                self.machine_st.call_at_index(arity, compiled_tl_index);
            }
            IndexPtrTag::Index => {
                self.machine_st.call_at_index(arity, compiled_tl_index);
            }
        }

        Ok(())
    }

    #[inline(always)]
    fn try_execute(&mut self, name: Atom, arity: usize, idx: IndexPtr) -> CallResult {
        let compiled_tl_index = idx.p() as usize;

        match idx.tag() {
            IndexPtrTag::DynamicUndefined => {
                self.machine_st.fail = true;
            }
            IndexPtrTag::Undefined => {
                return self.undefined_procedure(name, arity);
            }
            IndexPtrTag::DynamicIndex => {
                self.machine_st.dynamic_mode = FirstOrNext::First;
                self.machine_st.execute_at_index(arity, compiled_tl_index);
            }
            IndexPtrTag::Index => self.machine_st.execute_at_index(arity, compiled_tl_index),
        }

        Ok(())
    }

    #[inline(always)]
    fn call_clause(&mut self, module_name: Atom, key: PredicateKey) -> CallResult {
        let (name, arity) = key;

        if module_name == atom!("user") {
            if let Some(idx) = self.indices.code_dir.get(&(name, arity)).cloned() {
                self.try_call(name, arity, idx.get())
            } else {
                Err(self.machine_st.throw_undefined_error(name, arity))
            }
        } else if let Some(module) = self.indices.modules.get(&module_name) {
            if let Some(idx) = module.code_dir.get(&(name, arity)).cloned() {
                self.try_call(name, arity, idx.get())
            } else {
                self.undefined_procedure(name, arity)
            }
        } else {
            let stub = functor_stub(name, arity);
            let err = self
                .machine_st
                .existence_error(ExistenceError::QualifiedProcedure {
                    module_name,
                    name,
                    arity,
                });

            Err(self.machine_st.error_form(err, stub))
        }
    }

    #[inline(always)]
    fn execute_clause(&mut self, module_name: Atom, key: PredicateKey) -> CallResult {
        let (name, arity) = key;

        if module_name == atom!("user") {
            if let Some(idx) = self.indices.code_dir.get(&(name, arity)).cloned() {
                self.try_execute(name, arity, idx.get())
            } else {
                self.undefined_procedure(name, arity)
            }
        } else if let Some(module) = self.indices.modules.get(&module_name) {
            if let Some(idx) = module.code_dir.get(&(name, arity)).cloned() {
                self.try_execute(name, arity, idx.get())
            } else {
                self.undefined_procedure(name, arity)
            }
        } else {
            let stub = functor_stub(name, arity);
            let err = self
                .machine_st
                .existence_error(ExistenceError::QualifiedProcedure {
                    module_name,
                    name,
                    arity,
                });

            Err(self.machine_st.error_form(err, stub))
        }
    }

    #[inline(always)]
    fn call_n(&mut self, module_name: Atom, arity: usize) -> CallResult {
        let key = self.machine_st.setup_call_n(arity)?;
        self.call_clause(module_name, key)
    }

    #[inline(always)]
    fn execute_n(&mut self, module_name: Atom, arity: usize) -> CallResult {
        let key = self.machine_st.setup_call_n(arity)?;
        self.execute_clause(module_name, key)
    }

    #[inline(always)]
    fn run_cleaners(&mut self) -> bool {
        static CLEANER_INIT: OnceLock<(usize, usize)> = OnceLock::new();

        let (r_c_w_h, r_c_wo_h) = *CLEANER_INIT.get_or_init(|| {
            let r_c_w_h_atom = atom!("run_cleaners_with_handling");
            let r_c_wo_h_atom = atom!("run_cleaners_without_handling");
            let iso_ext = atom!("iso_ext");

            let r_c_w_h = self
                .indices
                .get_predicate_code_index(r_c_w_h_atom, 0, iso_ext)
                .and_then(|item| item.local())
                .unwrap();
            let r_c_wo_h = self
                .indices
                .get_predicate_code_index(r_c_wo_h_atom, 1, iso_ext)
                .and_then(|item| item.local())
                .unwrap();
            (r_c_w_h, r_c_wo_h)
        });

        if let Some(&(_, b_cutoff, prev_block)) = self.machine_st.cont_pts.last() {
            if self.machine_st.b < b_cutoff {
                let (idx, arity) = if self.machine_st.effective_block() > prev_block {
                    (r_c_w_h, 0)
                } else {
                    self.machine_st.registers[1] =
                        fixnum_as_cell!(Fixnum::build_with(b_cutoff as i64));

                    (r_c_wo_h, 1)
                };

                self.machine_st.call_at_index(arity, idx);
                return true;
            }
        }

        false
    }

    pub(super) fn unwind_trail(&mut self, a1: usize, a2: usize) {
        // the sequence is reversed to respect the chronology of trail
        // additions now that deleted attributes can be undeleted by
        // backtracking.
        for i in (a1..a2).rev() {
            let h = self.machine_st.trail[i].get_value() as usize;

            match self.machine_st.trail[i].get_tag() {
                TrailEntryTag::TrailedHeapVar => {
                    self.machine_st.heap[h] = heap_loc_as_cell!(h);
                }
                TrailEntryTag::TrailedStackVar => {
                    self.machine_st.stack[h] = stack_loc_as_cell!(h);
                }
                TrailEntryTag::TrailedAttrVar => {
                    self.machine_st.heap[h] = attr_var_as_cell!(h);
                }
                TrailEntryTag::TrailedAttrVarListLink => {
                    let l = self.machine_st.trail[i + 1].get_value() as usize;

                    if l < self.machine_st.hb {
                        if h == l {
                            self.machine_st.heap[h] = heap_loc_as_cell!(h);
                        } else {
                            read_heap_cell!(self.machine_st.heap[l],
                                (HeapCellValueTag::Var) => {
                                    self.machine_st.heap[h] = list_loc_as_cell!(l);
                                }
                                _ => {
                                    self.machine_st.heap[h] = heap_loc_as_cell!(l);
                                }
                            );
                        }
                    } else {
                        self.machine_st.heap[h] = heap_loc_as_cell!(h);
                    }
                }
                TrailEntryTag::TrailedBlackboardEntry => {
                    let key = Atom::from(h as u64);

                    match self.indices.global_variables.get_mut(&key) {
                        Some((_, ref mut loc)) => *loc = None,
                        None => unreachable!(),
                    }
                }
                TrailEntryTag::TrailedBlackboardOffset => {
                    let key = Atom::from(h as u64);
                    let value_cell = HeapCellValue::from(u64::from(self.machine_st.trail[i + 1]));

                    match self.indices.global_variables.get_mut(&key) {
                        Some((_, ref mut loc)) => *loc = Some(value_cell),
                        None => unreachable!(),
                    }
                }
                TrailEntryTag::TrailedAttachedValue => {}
            }
        }
    }
}

#[cfg(test)]
mod tests {
    use super::config::*;
    use super::*;

    #[test]
    #[cfg_attr(miri, ignore)]
    fn test_run_module_predicate_throw() {
        let mut machine = MachineBuilder::default()
            .with_toplevel(
                r#"
                    :- module('$toplevel', []).
                    repl :- throw(kaboom).
                "#,
            )
            .build();

        machine.run_module_predicate(atom!("$toplevel"), (atom!("repl"), 0));
    }
}<|MERGE_RESOLUTION|>--- conflicted
+++ resolved
@@ -499,21 +499,13 @@
         self.indices
             .set_stream(atom!("user_output"), self.user_output);
         self.indices
-<<<<<<< HEAD
             .set_stream(atom!("user_error"), self.user_error);
-=======
-            .stream_aliases
-            .insert(atom!("user_error"), self.user_error);
-
-        self.indices.streams.insert(self.user_error);
 
         let mut null_options = StreamOptions::default();
         null_options.set_alias_to_atom_opt(Some(atom!("null_stream")));
 
         self.indices
-            .stream_aliases
-            .insert(atom!("null_stream"), Stream::Null(null_options));
->>>>>>> f45b0bcf
+            .set_stream(atom!("null_stream"), Stream::Null(null_options));
     }
 
     #[inline(always)]
