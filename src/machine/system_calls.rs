use crate::parser::ast::*;
use crate::parser::parser::*;

use dashu::integer::UBig;
use lazy_static::lazy_static;

use crate::arena::*;
use crate::atom_table::*;
use crate::forms::*;
use crate::ffi::*;
use crate::heap_iter::*;
use crate::heap_print::*;
use crate::http::{HttpService, HttpListener, HttpResponse};
use crate::instructions::*;
use crate::machine;
use crate::machine::{Machine, VERIFY_ATTR_INTERRUPT_LOC, get_structure_index};
use crate::machine::code_walker::*;
use crate::machine::copier::*;
use crate::machine::heap::*;
use crate::machine::machine_errors::*;
use crate::machine::machine_indices::*;
use crate::machine::machine_state::*;
use crate::machine::partial_string::*;
use crate::machine::preprocessor::to_op_decl;
use crate::machine::stack::*;
use crate::machine::streams::*;
use crate::parser::char_reader::*;
use crate::parser::dashu::Integer;
use crate::read::*;
use crate::types::*;
use rand::{Rng, SeedableRng};
use rand::rngs::StdRng;

use ordered_float::OrderedFloat;

use fxhash::{FxBuildHasher, FxHasher};
use indexmap::IndexSet;

pub(crate) use ref_thread_local::RefThreadLocal;

use std::borrow::BorrowMut;
use std::cell::Cell;
use std::cmp::Ordering;
use std::collections::BTreeSet;
use std::convert::TryFrom;
use std::env;
use std::ffi::CString;
use std::fs;
use std::hash::{BuildHasher, BuildHasherDefault};
use std::io::{ErrorKind, Read, Write};
use std::iter::{once, FromIterator};
use std::mem;
use std::net::{TcpListener, TcpStream, SocketAddr, ToSocketAddrs};
use std::num::NonZeroU32;
use std::ops::Sub;
use std::process;
use std::str::FromStr;

use chrono::{offset::Local, DateTime};
use cpu_time::ProcessTime;
use std::time::{Duration, SystemTime};

use crossterm::event::{read, Event, KeyCode, KeyEvent, KeyModifiers};
use crossterm::terminal::{disable_raw_mode, enable_raw_mode};

use blake2::{Blake2b, Blake2s};
use ring::rand::{SecureRandom, SystemRandom};
use ring::{
    aead, digest, hkdf, pbkdf2,
    signature::{self, KeyPair},
};
use ripemd160::{Digest, Ripemd160};
use sha3::{Sha3_224, Sha3_256, Sha3_384, Sha3_512};

use crrl::secp256k1;

use sodiumoxide::crypto::scalarmult::curve25519::*;

use native_tls::{TlsConnector,TlsAcceptor,Identity};

use base64;
use roxmltree;
use select;

use hyper::server::conn::http1;
use hyper::header::{HeaderValue, HeaderName};
use hyper::{HeaderMap, Method};
use http_body_util::BodyExt;
use bytes::Buf;
use reqwest::Url;

pub(crate) fn get_key() -> KeyEvent {
    let key;
    enable_raw_mode().expect("failed to enable raw mode");
    loop {
        let key_ = read();
        if let Ok(key_) = key_ {
            if let Event::Key(key_) = key_ {
                match key_.code {
                    KeyCode::Char(_) | KeyCode::Enter | KeyCode::Tab => {
                        key = key_;
                        break;
                    }
                    _ => (),
                }
            }
        }
    }
    disable_raw_mode().expect("failed to disable raw mode");
    key
}

#[derive(Debug, Clone, Copy)]
pub struct BrentAlgState {
    pub hare: usize,
    pub tortoise: usize,
    pub power: usize,
    pub lam: usize,
    pub pstr_chars: usize,
    max_steps: i64,
}

impl BrentAlgState {
    pub fn new(hare: usize) -> Self {
        Self {
            hare,
            tortoise: hare,
            power: 1,
            lam: 0,
            pstr_chars: 0,
            max_steps: -1,
        }
    }

    #[inline(always)]
    pub fn teleport_tortoise(&mut self) {
        if self.lam == self.power {
            self.tortoise = self.hare;
            self.power <<= 1;
            self.lam = 0;
        }
    }

    #[inline(always)]
    pub fn step(&mut self, hare: usize) -> Option<CycleSearchResult> {
        self.hare = hare;
        self.lam += 1;

        if self.tortoise == self.hare {
            return Some(CycleSearchResult::Cyclic(self.lam));
        } else {
            self.teleport_tortoise();
        }

        None
    }

    #[inline(always)]
    pub fn num_steps(&self) -> usize {
        return self.lam + self.pstr_chars + self.power - 1;
    }

    #[inline(always)]
    pub fn exhausted_max_steps(&self) -> bool {
        self.max_steps > -1 && self.num_steps() as i64 >= self.max_steps
    }

    pub fn to_result(mut self, heap: &[HeapCellValue]) -> CycleSearchResult {
        /*
        if let Some(var) = heap[self.hare].as_var() {
            return CycleSearchResult::PartialList(self.num_steps(), var);
        }
        */

        loop {
            read_heap_cell!(heap[self.hare],
                (HeapCellValueTag::PStrOffset) => {
                    let (pstr_loc, offset) = pstr_loc_and_offset(heap, self.hare);
                    let offset = offset.get_num() as usize;

                    let pstr = cell_as_string!(heap[self.hare]);
                    self.pstr_chars += pstr.as_str_from(offset).chars().count();

                    return CycleSearchResult::PStrLocation(self.num_steps(), pstr_loc, offset);
                }
                (HeapCellValueTag::PStrLoc, l) => {
                    let (_pstr_loc, offset) = pstr_loc_and_offset(heap, l);
                    let offset = offset.get_num() as usize;
                    return CycleSearchResult::PStrLocation(self.num_steps(), l, offset);
                }
                (HeapCellValueTag::Atom, (name, arity)) => {
                    return if name == atom!("[]") && arity == 0 {
                        CycleSearchResult::ProperList(self.num_steps())
                    } else {
                        CycleSearchResult::NotList(self.num_steps(), heap[self.hare])
                    };
                }
                (HeapCellValueTag::Str, s) => {
                    let (name, arity) = cell_as_atom_cell!(heap[s])
                        .get_name_and_arity();

                    return if name == atom!("[]") && arity == 0 {
                        CycleSearchResult::ProperList(self.num_steps())
                    } else {
                        CycleSearchResult::NotList(self.num_steps(), heap[self.hare])
                    };
                }
                (HeapCellValueTag::Lis, l) => {
                    return CycleSearchResult::UntouchedList(self.num_steps(), l);
                }
                (HeapCellValueTag::AttrVar | HeapCellValueTag::Var, h) => {
                    if h == self.hare {
                        let var = heap[self.hare].as_var().unwrap();
                        return CycleSearchResult::PartialList(self.num_steps(), var);
                    } else {
                        self.hare = h;
                    }
                }
                _ => {
                    return CycleSearchResult::NotList(self.num_steps(), heap[self.hare]);
                }
            );
        }
    }

    fn add_pstr_offset_chars(&mut self, heap: &[HeapCellValue], h: usize, offset: usize) -> Option<CycleSearchResult> {
        read_heap_cell!(heap[h],
            (HeapCellValueTag::CStr, cstr_atom) => {
                let cstr = PartialString::from(cstr_atom);
                let num_chars = cstr.as_str_from(offset).chars().count();

                if self.max_steps == -1 || self.num_steps() + num_chars < self.max_steps as usize {
                    self.pstr_chars += num_chars;
                    Some(CycleSearchResult::ProperList(self.num_steps()))
                } else {
                    let offset = self.num_steps() + num_chars - self.max_steps as usize;
                    self.pstr_chars += offset;
                    Some(CycleSearchResult::PStrLocation(self.max_steps as usize, h, offset))
                }
            }
            (HeapCellValueTag::PStr, pstr_atom) => {
                let pstr = PartialString::from(pstr_atom);
                let num_chars = pstr.as_str_from(offset).chars().count();

                if self.max_steps == -1 || self.num_steps() + num_chars < self.max_steps as usize {
                    self.pstr_chars += num_chars - 1;
                    self.step(h+1)
                } else {
                    let offset = self.num_steps() + num_chars - self.max_steps as usize;
                    self.pstr_chars += offset;
                    Some(CycleSearchResult::PStrLocation(self.max_steps as usize, h, offset))
                }
            }
            _ => {
                unreachable!()
            }
        )
    }

    fn add_pstr_chars_and_step(&mut self, heap: &[HeapCellValue], h: usize) -> Option<CycleSearchResult> {
        read_heap_cell!(heap[h],
            (HeapCellValueTag::PStrOffset, l) => {
                let (pstr_loc, offset) = pstr_loc_and_offset(heap, l);
                self.add_pstr_offset_chars(heap, pstr_loc, offset.get_num() as usize)
            }
            _ => {
                self.add_pstr_offset_chars(heap, h, 0)
            }
        )
    }

    #[inline(always)]
    fn cycle_step(&mut self, heap: &[HeapCellValue]) -> Option<CycleSearchResult> {
        loop {
            let value = heap[self.hare];

            read_heap_cell!(value,
                (HeapCellValueTag::PStrLoc, h) => {
                    return self.add_pstr_chars_and_step(&heap, h);
                }
                (HeapCellValueTag::CStr | HeapCellValueTag::PStrOffset) => {
                    return self.add_pstr_chars_and_step(&heap, self.hare);
                }
                (HeapCellValueTag::Lis, h) => {
                    return self.step(h+1);
                }
                (HeapCellValueTag::Str, s) => {
                    let (name, arity) = cell_as_atom_cell!(heap[s]).get_name_and_arity();

                    return if name == atom!(".") && arity == 2 {
                        self.step(s+2)
                    } else {
                        Some(CycleSearchResult::NotList(self.num_steps(), value))
                    };
                }
                (HeapCellValueTag::Atom, (name, arity)) => {
                    debug_assert!(arity == 0);

                    return if name == atom!("[]") {
                        Some(CycleSearchResult::ProperList(self.num_steps()))
                    } else {
                        Some(CycleSearchResult::NotList(self.num_steps(), value))
                    };
                }
                (HeapCellValueTag::AttrVar | HeapCellValueTag::Var, h) => {
                    if self.hare == h {
                        let r = value.as_var().unwrap();
                        return Some(CycleSearchResult::PartialList(self.num_steps(), r));
                    }

                    self.hare = h;
                }
                _ => {
                    return Some(CycleSearchResult::NotList(self.num_steps(), value));
                }
            );
        }
    }

    pub fn detect_cycles(heap: &[HeapCellValue], value: HeapCellValue) -> CycleSearchResult {
        let mut pstr_chars = 0;

        let hare = read_heap_cell!(value,
            (HeapCellValueTag::Lis, offset) => {
                offset+1
            }
            (HeapCellValueTag::PStrLoc, h) => {
                let (h_offset, n) = pstr_loc_and_offset(&heap, h);
                let n = n.get_num() as usize;
                let pstr = cell_as_string!(heap[h_offset]);

                pstr_chars = pstr.as_str_from(n).chars().count() - 1;

                if heap[h].get_tag() == HeapCellValueTag::PStrOffset {
                    debug_assert!(heap[h].get_tag() == HeapCellValueTag::PStrOffset);

                    if heap[h_offset].get_tag() == HeapCellValueTag::CStr {
                        return CycleSearchResult::ProperList(pstr_chars + 1);
                    }
                }

                h_offset+1
            }
            (HeapCellValueTag::PStrOffset) => {
                unreachable!()
            }
            (HeapCellValueTag::CStr, cstr_atom) => {
                let cstr = PartialString::from(cstr_atom);
                return CycleSearchResult::ProperList(cstr.as_str_from(0).chars().count());
            }
            (HeapCellValueTag::Str, s) => {
                let (name, arity) = cell_as_atom_cell!(heap[s])
                    .get_name_and_arity();

                if name == atom!("[]") && arity == 0 {
                    return CycleSearchResult::EmptyList;
                } else if name == atom!(".") && arity == 2 {
                    s + 2
                } else {
                    return CycleSearchResult::NotList(0, value);
                }
            }
            (HeapCellValueTag::Atom, (name, arity)) => {
                return if name == atom!("[]") && arity == 0 {
                    CycleSearchResult::EmptyList
                } else {
                    CycleSearchResult::NotList(0, value)
                };
            }
            (HeapCellValueTag::AttrVar | HeapCellValueTag::StackVar | HeapCellValueTag::Var) => {
                return CycleSearchResult::PartialList(0, value.as_var().unwrap());
            }
            _ => {
                return CycleSearchResult::NotList(0, value);
            }
        );

        let mut brent_st = BrentAlgState::new(hare);

        brent_st.power += 1; // advance a step.
        brent_st.pstr_chars = pstr_chars;

        loop {
            if let Some(result) = brent_st.cycle_step(heap) {
                return result;
            }
        }
    }

    pub fn detect_cycles_with_max(
        heap: &[HeapCellValue],
        max_steps: usize,
        value: HeapCellValue,
    ) -> CycleSearchResult {
        let mut pstr_chars = 0;

        let hare = read_heap_cell!(value,
            (HeapCellValueTag::Lis, offset) => {
                if max_steps > 0 {
                    offset+1
                } else {
                    return CycleSearchResult::UntouchedList(0, offset);
                }
            }
            (HeapCellValueTag::PStrLoc, h) => {
                let (h_offset, n) = pstr_loc_and_offset(&heap, h);
                let n = n.get_num() as usize;
                let pstr = cell_as_string!(heap[h_offset]);

                pstr_chars = pstr.as_str_from(n).chars().count() - 1;

                if heap[h].get_tag() == HeapCellValueTag::PStrOffset {
                    debug_assert!(heap[h].get_tag() == HeapCellValueTag::PStrOffset);

                    if heap[h_offset].get_tag() == HeapCellValueTag::CStr {
                        return if pstr_chars + 1 <= max_steps {
                            CycleSearchResult::ProperList(pstr_chars + 1)
                        } else {
                            CycleSearchResult::UntouchedCStr(pstr.into(), max_steps)
                        };
                    }
                }

                if pstr_chars + 1 > max_steps {
                    return CycleSearchResult::PStrLocation(max_steps, h_offset, max_steps);
                }

                h_offset+1
            }
            (HeapCellValueTag::PStrOffset) => {
                unreachable!()
            }
            (HeapCellValueTag::CStr, cstr_atom) => {
                return if max_steps > 0 {
                    let cstr = PartialString::from(cstr_atom);
                    let pstr_chars = cstr.as_str_from(0).chars().count();

                    if pstr_chars <= max_steps {
                        CycleSearchResult::ProperList(pstr_chars)
                    } else {
                        CycleSearchResult::UntouchedCStr(cstr_atom, max_steps)
                    }
                } else {
                    CycleSearchResult::UntouchedCStr(cstr_atom, 0)
                };
            }
            (HeapCellValueTag::Str, s) => {
                let (name, arity) = cell_as_atom_cell!(heap[s]).get_name_and_arity();

                if name == atom!("[]") && arity == 0 {
                    return CycleSearchResult::EmptyList;
                } else if name == atom!(".") && arity == 2 {
                    if max_steps > 0 {
                        s + 2
                    } else {
                        return CycleSearchResult::UntouchedList(0, s + 1);
                    }
                } else {
                    return CycleSearchResult::NotList(0, value);
                }
            }
            (HeapCellValueTag::Atom, (name, arity)) => {
                return if name == atom!("[]") && arity == 0 {
                    CycleSearchResult::EmptyList
                } else {
                    CycleSearchResult::NotList(0, value)
                };
            }
            (HeapCellValueTag::AttrVar | HeapCellValueTag::StackVar | HeapCellValueTag::Var) => {
                return CycleSearchResult::PartialList(0, value.as_var().unwrap());
            }
            _ => {
                return CycleSearchResult::NotList(0, value);
            }
        );

        let mut brent_st = BrentAlgState::new(hare);

        brent_st.power += 1; // advance a step.
        brent_st.pstr_chars = pstr_chars;
        brent_st.max_steps = max_steps as i64;

        loop {
            if brent_st.exhausted_max_steps() {
                return brent_st.to_result(&heap);
            }

            if let Some(result) = brent_st.cycle_step(heap) {
                return result;
            }
        }
    }
}

#[derive(Debug)]
enum MatchSite {
    NoMatchVarTail(usize), // no match, we refer to the location of the uninstantiated tail instead.
    Match(usize), // a match
}

#[derive(Debug)]
struct AttrListMatch {
    match_site: MatchSite,
    prev_tail: Option<usize>,
}

impl MachineState {
    #[inline(always)]
    pub(crate) fn unattributed_var(&mut self) {
        let attr_var = self.store(self.deref(self.registers[1]));

        if !attr_var.is_var() {
            self.fail = true;
            return;
        }

        read_heap_cell!(attr_var,
            (HeapCellValueTag::AttrVar, h) => {
                let list_cell = self.store(self.deref(self.heap[h+1]));
                self.fail = list_cell.get_tag() == HeapCellValueTag::Lis;
            }
            _ => {
            }
        );
    }

    pub(crate) fn get_attr_var_list(&mut self, attr_var: HeapCellValue) -> Option<usize> {
        read_heap_cell!(attr_var,
            (HeapCellValueTag::AttrVar, h) => {
                Some(h + 1)
            }
            (HeapCellValueTag::Var | HeapCellValueTag::StackVar) => {
                // create an AttrVar in the heap.
                let h = self.heap.len();

                self.heap.push(attr_var_as_cell!(h));
                self.heap.push(heap_loc_as_cell!(h+1));

                self.bind(Ref::attr_var(h), attr_var);

                Some(h + 1)
            }
            _ => {
                None
            }
        )
    }

    pub(crate) fn name_and_arity_from_heap(&self, cell: HeapCellValue) -> Option<PredicateKey> {
        read_heap_cell!(self.store(self.deref(cell)),
            (HeapCellValueTag::Str, s) => {
                Some(cell_as_atom_cell!(self.heap[s]).get_name_and_arity())
            }
            (HeapCellValueTag::Atom, (name, _arity)) => {
                Some((name, 0))
            }
            _ => {
                None
            }
        )
    }

    #[inline]
    pub(crate) fn variable_set<S: BuildHasher>(
        &mut self,
        seen_set: &mut IndexSet<HeapCellValue, S>,
        value: HeapCellValue,
    ) {
        let mut iter = stackful_preorder_iter(&mut self.heap, &mut self.stack, value);

        while let Some(value) = iter.next() {
            let value = unmark_cell_bits!(value);

            if value.is_var() {
                let value = unmark_cell_bits!(heap_bound_store(
                    iter.heap,
                    heap_bound_deref(iter.heap, value)
                ));

                if value.is_var() {
                    seen_set.insert(value);
                }
            }
        }
    }

    fn skip_max_list_cycle(&mut self, lam: usize) {
        fn step(heap: &[HeapCellValue], mut value: HeapCellValue) -> usize {
            loop {
                read_heap_cell!(value,
                    (HeapCellValueTag::PStrLoc, h) => {
                        let (h_offset, _) = pstr_loc_and_offset(&heap, h);
                        return h_offset+1;
                    }
                    (HeapCellValueTag::Lis, h) => {
                        return h+1;
                    }
                    (HeapCellValueTag::Str, s) => {
                        return s+2;
                    }
                    (HeapCellValueTag::AttrVar | HeapCellValueTag::Var, h) => {
                        value = heap[h];
                    }
                    _ => {
                        unreachable!();
                    }
                );
            }
        }

        let h = self.heap.len();
        self.heap.push(self.registers[3]);

        let mut hare = h;
        let mut tortoise = hare;

        for _ in 0 .. lam {
            hare = step(&self.heap, self.heap[hare]);
        }

        let mut prev_hare = hare;

        while hare != tortoise {
            prev_hare = hare;
            hare = step(&self.heap, self.heap[hare]);
            tortoise = step(&self.heap, self.heap[tortoise]);
        }

        // now compute the num_steps of the list prefix until hare is
        // reached in the fashion of a C do-while loop since hare
        // may point to the beginning of a cycle.

        let mut brent_st = BrentAlgState::new(h);

        brent_st.cycle_step(&self.heap);

        while prev_hare != brent_st.hare {
            brent_st.cycle_step(&self.heap);
        }

        self.heap.pop();

        let target_n = self.store(self.deref(self.registers[1]));
        self.unify_fixnum(Fixnum::build_with(brent_st.num_steps() as i64), target_n);

        if !self.fail {
            unify!(self, self.registers[4], self.heap[prev_hare]);
        }
    }

    fn finalize_skip_max_list(&mut self, n: i64, value: HeapCellValue) {
        let target_n = self.store(self.deref(self.registers[1]));
        self.unify_fixnum(Fixnum::build_with(n), target_n);

        if !self.fail {
            let xs = self.registers[4];
            unify!(self, value, xs);
        }
    }

    fn skip_max_list_result(&mut self, max_steps: i64) {
        let search_result = if max_steps == -1 {
            BrentAlgState::detect_cycles(
                &self.heap,
                self.store(self.deref(self.registers[3])),
            )
        } else {
            BrentAlgState::detect_cycles_with_max(
                &self.heap,
                max_steps as usize,
                self.store(self.deref(self.registers[3])),
            )
        };

        match search_result {
            CycleSearchResult::PStrLocation(steps, pstr_loc, offset) => {
                let steps = if max_steps > - 1 {
                    std::cmp::min(max_steps, steps as i64)
                } else {
                    steps as i64
                };

                let cell = if offset > 0 {
                    let h = self.heap.len();

                    self.heap.push(pstr_offset_as_cell!(pstr_loc));
                    self.heap.push(fixnum_as_cell!(Fixnum::build_with(offset as i64)));

                    pstr_loc_as_cell!(h)
                } else {
                    pstr_loc_as_cell!(pstr_loc)
                };

                self.finalize_skip_max_list(steps, cell);
            }
            CycleSearchResult::UntouchedList(n, l) => {
                self.finalize_skip_max_list(n as i64, list_loc_as_cell!(l));
            }
            CycleSearchResult::UntouchedCStr(cstr_atom, n) => {
                let cell = if n > 0 {
                    let h = self.heap.len();

                    self.heap.push(string_as_cstr_cell!(cstr_atom));
                    self.heap.push(pstr_offset_as_cell!(h));
                    self.heap.push(fixnum_as_cell!(Fixnum::build_with(n as i64)));

                    pstr_loc_as_cell!(h+1)
                } else {
                    string_as_cstr_cell!(cstr_atom)
                };

                self.finalize_skip_max_list(n as i64, cell);
            }
            CycleSearchResult::EmptyList => {
                self.finalize_skip_max_list(0, empty_list_as_cell!());
            }
            CycleSearchResult::PartialList(n, r) => {
                self.finalize_skip_max_list(n as i64, r.as_heap_cell_value());
            }
            CycleSearchResult::ProperList(steps) => {
                self.finalize_skip_max_list(steps as i64, empty_list_as_cell!())
            }
            CycleSearchResult::NotList(n, value) => {
                self.finalize_skip_max_list(n as i64, value);
            }
            CycleSearchResult::Cyclic(lam) => {
                self.skip_max_list_cycle(lam);
            }
        };
    }

    pub fn skip_max_list(&mut self) -> CallResult {
        let max_steps = self.store(self.deref(self.registers[2]));
        let mut max_old = -1i64;

        if !max_steps.is_var() {
            let max_steps = Number::try_from(max_steps);

            let max_steps_n = match max_steps {
                Ok(Number::Fixnum(n)) => Some(n.get_num()),
                Ok(Number::Integer(n)) => n.to_i64(),
                _ => None,
            };

            if let Some(max_steps) = max_steps_n {
                if max_steps.abs() as usize <= 1 << 63 {
                    if max_steps >= 0 {
                        max_old = max_steps;
                    } else {
                        self.fail = true;
                        return Ok(());
                    }
                } else if max_steps < 0 {
                    self.fail = true;
                    return Ok(());
                }
            } else if !max_steps.map(|n| n.is_integer()).unwrap_or(false) {
                self.fail = true;
                return Ok(());
            }
        }

        self.skip_max_list_result(max_old);
        Ok(())
    }

    fn term_variables_under_max_depth(
        &mut self,
        term: HeapCellValue,
        max_depth: usize,
        list_of_vars: HeapCellValue,
    ) {
        let mut seen_set = IndexSet::new();

        {
            let mut iter = stackful_post_order_iter(&mut self.heap, &mut self.stack, term);

            while let Some(value) = iter.next() {
                if iter.parent_stack_len() >= max_depth {
                    iter.pop_stack();
                    continue;
                }

                let value = unmark_cell_bits!(value);

                if value.is_var() {
                    seen_set.insert(value);
                }
            }
        }

        let outcome = heap_loc_as_cell!(
            iter_to_heap_list(
                &mut self.heap,
                seen_set.into_iter(),
            )
        );

        unify_fn!(*self, list_of_vars, outcome);
    }

    #[inline(always)]
    pub(crate) fn install_new_block(&mut self, value: HeapCellValue) -> usize {
        let value = self.store(self.deref(value));

        self.block = self.b;
        self.unify_fixnum(Fixnum::build_with(self.block as i64), value);

        self.block
    }

    pub(crate) fn copy_findall_solution(&mut self, lh_offset: usize, copy_target: HeapCellValue) -> usize {
        let threshold = self.lifted_heap.len() - lh_offset;

        let mut copy_ball_term =
            CopyBallTerm::new(&mut self.stack, &mut self.heap, &mut self.lifted_heap);

        copy_ball_term.push(list_loc_as_cell!(threshold + 1));
        copy_ball_term.push(heap_loc_as_cell!(threshold + 3));
        copy_ball_term.push(heap_loc_as_cell!(threshold + 2));

        copy_term(copy_ball_term, copy_target, AttrVarPolicy::DeepCopy);

        threshold + lh_offset + 2
    }

    #[inline(always)]
    pub(crate) fn truncate_if_no_lifted_heap_diff(
        &mut self,
        addr_constr: impl Fn(usize) -> HeapCellValue,
    ) {
        read_heap_cell!(self.store(self.deref(self.registers[1])),
            (HeapCellValueTag::Fixnum, n) => {
                let lh_offset = n.get_num() as usize;

                if lh_offset >= self.lifted_heap.len() {
                    self.lifted_heap.truncate(lh_offset);
                } else {
                    let threshold = self.lifted_heap.len() - lh_offset;
                    self.lifted_heap.push(addr_constr(threshold));
                }
            }
            _ => {
                self.fail = true;
            }
        );
    }

    pub(crate) fn get_next_db_ref(&self, indices: &IndexStore, db_ref: &DBRef) -> Option<DBRef> {
        match db_ref {
            DBRef::NamedPred(name, arity) => {
                let key = (*name, *arity);

                if let Some((last_idx, _, _)) = indices.code_dir.get_full(&key) {
                    for idx in last_idx + 1 .. indices.code_dir.len() {
                        let ((name, arity), idx) = indices.code_dir.get_index(idx).unwrap();

                        if idx.is_undefined() {
                            return None;
                        }

                        return Some(DBRef::NamedPred(*name, *arity));
                    }
                }
            }
            DBRef::Op(name, fixity, op_dir) => {
                let key = (*name, *fixity);

                if let Some((last_idx, _, _)) = op_dir.get_full(&key) {
                    if let Some(((name, fixity), _)) = op_dir.get_index(last_idx+1) {
                        return Some(DBRef::Op(*name, *fixity, *op_dir));
                    }
                }
            }
        }

        None
    }

    pub(crate) fn parse_number_from_string(
        &mut self,
        string: &str,
        indices: &IndexStore,
        stub_gen: impl Fn() -> FunctorStub,
    ) -> CallResult {
        use crate::parser::lexer::*;

        let nx = self.store(self.deref(self.registers[2]));
        let add_dot = !string.ends_with(".");
        let cursor = std::io::Cursor::new(string);

        let iter = std::io::Read::chain(
            cursor,
            {
                let mut dot_buf: [u8; '.'.len_utf8()] = [0u8];

                if add_dot {
                    '.'.encode_utf8(&mut dot_buf);
                }

                std::io::Cursor::new(dot_buf)
            },
        );

        let mut lexer = Lexer::new(CharReader::new(iter), self);
        let mut tokens = vec![];

        match lexer.next_token() {
            Ok(token @ Token::Literal(Literal::Atom(atom!("-")) | Literal::Char('-'))) => {
                tokens.push(token);

                if let Ok(token) = lexer.next_token() {
                    tokens.push(token);
                }
            }
            Ok(token) => {
                tokens.push(token);
            }
            Err(err) => {
                let err = self.syntax_error(err);
                return Err(self.error_form(err, stub_gen()));
            }
        }

        loop {
            match lexer.lookahead_char() {
                Err(e) if e.is_unexpected_eof() => {
                    let mut parser = Parser::from_lexer(lexer);
                    let op_dir = CompositeOpDir::new(&indices.op_dir, None);

                    tokens.reverse();

                    match parser.read_term(&op_dir, Tokens::Provided(tokens)) {
                        Err(err) => {
                            let err = self.syntax_error(err);
                            return Err(self.error_form(err, stub_gen()));
                        }
                        Ok(Term::Literal(_, Literal::Rational(n))) => {
                            self.unify_rational(n, nx);
                        }
                        Ok(Term::Literal(_, Literal::Float(n))) => {
                            self.unify_f64(n.as_ptr(), nx);
                        }
                        Ok(Term::Literal(_, Literal::Integer(n))) => {
                            self.unify_big_int(n, nx);
                        }
                        Ok(Term::Literal(_, Literal::Fixnum(n))) => {
                            self.unify_fixnum(n, nx);
                        }
                        _ => {
                            let err = ParserError::ParseBigInt(0, 0);
                            let err = self.syntax_error(err);

                            return Err(self.error_form(err, stub_gen()));
                        }
                    }

                    break;
                }
                Ok('.') => {
                    lexer.skip_char('.');
                }
                Ok(c) => {
                    let (line_num, col_num) = (lexer.line_num, lexer.col_num);

                    let err = ParserError::UnexpectedChar(c, line_num, col_num);
                    let err = self.syntax_error(err);

                    return Err(self.error_form(err, stub_gen()));
                }
                Err(_) => unreachable!(),
            }
        }

        Ok(())
    }

    pub(crate) fn call_continuation_chunk(&mut self, chunk: HeapCellValue, return_p: usize) -> usize {
        let chunk = self.store(self.deref(chunk));

        let s = chunk.get_value();
        let arity = cell_as_atom_cell!(self.heap[s]).get_arity();

        let num_cells = arity - 1;
        let p_functor = self.heap[s + 1];

        let cp = to_local_code_ptr(&self.heap, p_functor).unwrap();
        let prev_e = self.e;

        let e = self.stack.allocate_and_frame(num_cells);
        let and_frame = self.stack.index_and_frame_mut(e);

        and_frame.prelude.e = prev_e;
        and_frame.prelude.cp = return_p;

        self.p = cp + 1;

        /*
        if num_cells > 0 {
            if let HeapCellValueTag::Fixnum = self.heap[s + 2].get_tag() {
                and_frame[1] = fixnum_as_cell!(Fixnum::build_with(self.b as i64));
            } else {
                and_frame[1] = self.heap[s + 2];
            }
        }
        */

        for index in s + 2..s + 2 + num_cells {
            if let HeapCellValueTag::CutPoint = self.heap[index].get_tag() {
                // adjust cut point to occur after call_continuation.
                and_frame[index - (s + 1)] = fixnum_as_cell!(Fixnum::as_cutpoint(self.b as i64));
            } else {
                and_frame[index - (s + 1)] = self.heap[index];
            }
        }

        self.e = e;
        self.p
    }

    pub fn value_to_str_like(&mut self, value: HeapCellValue) -> Option<AtomOrString> {
        read_heap_cell!(value,
            (HeapCellValueTag::CStr, cstr_atom) => {
                // avoid allocating a String if possible:
                // We must be careful to preserve the string "[]" as is,
                // instead of turning it into the atom [], i.e., "".
                if cstr_atom == atom!("[]") {
                    Some(AtomOrString::String("[]".to_string()))
                } else {
                    Some(AtomOrString::Atom(cstr_atom))
                }
            }
            (HeapCellValueTag::Atom, (atom, arity)) => {
                if arity == 0 {
                    // ... likewise.
                    Some(AtomOrString::Atom(atom))
                } else {
                    None
                }
            }
            (HeapCellValueTag::Str, s) => {
                let (name, arity) = cell_as_atom_cell!(self.heap[s])
                    .get_name_and_arity();

                if arity == 0 {
                    Some(AtomOrString::Atom(name))
                } else {
                    None
                }
            }
            (HeapCellValueTag::Char, c) => {
                Some(AtomOrString::String(c.to_string()))
            }
            _ => {
                if value.is_constant() {
                    return None;
                }

                let h = self.heap.len();
                self.heap.push(value);

                let mut iter = HeapPStrIter::new(&self.heap, h);
                let string = iter.to_string();
                let at_terminator = iter.at_string_terminator();

                self.heap.pop();

                // if the iteration doesn't terminate like a string
                // (i.e. with the [] atom or a CStr), it is not
                // "str_like" so return None.
                if at_terminator {
                    Some(AtomOrString::String(string))
                } else {
                    None
                }
            }
        )
    }

    pub(crate) fn codes_to_string(
        &mut self,
        addrs: impl Iterator<Item = HeapCellValue>,
        stub_gen: impl Fn() -> FunctorStub,
    ) -> Result<String, MachineStub> {
        let mut string = String::new();

        for addr in addrs {
            let addr = self.store(self.deref(addr));

            match Number::try_from(addr) {
                Ok(Number::Fixnum(n)) => {
                    match u32::try_from(n.get_num()) {
                        Ok(n) => {
                            if let Some(c) = std::char::from_u32(n) {
                                string.push(c);
                                continue;
                            }
                        }
                        _ => {}
                    }
                }
                Ok(Number::Integer(n)) => {
                    if let Some(c) = n.to_u32().and_then(std::char::from_u32) {
                        string.push(c);
                        continue;
                    }
                }
                _ => {
                    let err = self.type_error(ValidType::Integer, addr);
                    return Err(self.error_form(err, stub_gen()));
                }
            }

            let err = self.representation_error(RepFlag::CharacterCode);
            return Err(self.error_form(err, stub_gen()));
        }

        Ok(string)
    }

    pub(crate) fn strip_module(
        &self,
        mut qualified_goal: HeapCellValue,
        mut module_loc: HeapCellValue,
    ) -> (HeapCellValue, HeapCellValue) {
        loop {
            read_heap_cell!(qualified_goal,
                (HeapCellValueTag::Str, s) => {
                    let (name, arity) = cell_as_atom_cell!(self.heap[s])
                        .get_name_and_arity();

                    if name == atom!(":") && arity == 2 {
                        module_loc = self.heap[s+1];
                        qualified_goal = self.heap[s+2];
                    } else {
                        break;
                    }
                }
                (HeapCellValueTag::AttrVar | HeapCellValueTag::Var, h) => {
                    if qualified_goal != self.heap[h] {
                        qualified_goal = self.heap[h];
                    } else {
                        break;
                    }
                }
                _ => {
                    break;
                }
            );
        }

        (module_loc, qualified_goal)
    }
}

impl Machine {
    #[inline(always)]
    pub(crate) fn delete_all_attributes_from_var(&mut self) {
        let attr_var = self.deref_register(1);

        if let HeapCellValueTag::AttrVar = attr_var.get_tag() {
            let attr_var_loc = attr_var.get_value();
            self.machine_st.heap[attr_var_loc] = heap_loc_as_cell!(attr_var_loc);
            self.machine_st.trail(TrailRef::Ref(Ref::attr_var(attr_var_loc)));
        }
    }

    #[inline(always)]
    pub(crate) fn get_clause_p(&self, module_name: Atom) -> (usize, usize) {
        use crate::machine::loader::CompilationTarget;

        let key_cell = self.machine_st.registers[1];
        let key = self.machine_st.name_and_arity_from_heap(key_cell).unwrap();

        let compilation_target = if module_name == atom!("user") {
            CompilationTarget::User
        } else {
            CompilationTarget::Module(module_name)
        };

        let skeleton = self.indices.get_predicate_skeleton(
            &compilation_target,
            &key,
        ).unwrap();

        if self.machine_st.b > self.machine_st.e {
            let or_frame = self.machine_st.stack.index_or_frame(self.machine_st.b);
            let bp = or_frame.prelude.bp;

            match &self.code[bp] {
                &Instruction::IndexingCode(ref indexing_code) => {
                    match &indexing_code[or_frame.prelude.boip as usize] {
                        &IndexingLine::IndexedChoice(ref indexed_choice) => {
                            let p = or_frame.prelude.biip as usize - 1;

                            match &indexed_choice[p] {
                                &IndexedChoiceInstruction::Try(offset) |
                                &IndexedChoiceInstruction::Retry(offset) => {
                                    let clause_clause_loc = skeleton.core.clause_clause_locs[p];
                                    (clause_clause_loc, bp + offset)
                                }
                                &IndexedChoiceInstruction::Trust(_) => {
                                    unreachable!()
                                }
                            }
                        }
                        _ => {
                            unreachable!()
                        }
                    }
                }
                _ => unreachable!()
            }
        } else {
            let module_name = match compilation_target {
                CompilationTarget::User => atom!("builtins"),
                CompilationTarget::Module(target) => target,
            };

            let bp = self.indices
                .get_predicate_code_index(atom!("$clause"), 2, module_name)
                .and_then(|idx| idx.local())
                .unwrap();

            macro_rules! extract_ptr {
                ($ptr: expr) => {
                    match $ptr {
                        IndexingCodePtr::External(p) => return (
                            skeleton.core.clause_clause_locs.back().cloned().unwrap(),
                            bp + p,
                        ),
                        IndexingCodePtr::Internal(boip) => boip,
                        _ => unreachable!(),
                    }
                };
            }

            match &self.code[bp] {
                &Instruction::IndexingCode(ref indexing_code) => {
                    let indexing_code_ptr = match &indexing_code[0] {
                        &IndexingLine::Indexing(IndexingInstruction::SwitchOnTerm(_, _, c, _, s)) => {
                            if key.1 > 0 { s } else { c }
                        }
                        _ => {
                            unreachable!()
                        }
                    };

                    let boip = extract_ptr!(indexing_code_ptr);

                    let boip = match &indexing_code[boip] {
                        &IndexingLine::Indexing(IndexingInstruction::SwitchOnStructure(ref hm)) => {
                            boip + extract_ptr!(hm.get(&key).cloned().unwrap())
                        }
                        &IndexingLine::Indexing(IndexingInstruction::SwitchOnConstant(ref hm)) => {
                            boip + extract_ptr!(hm.get(&Literal::Atom(key.0)).cloned().unwrap())
                        }
                        _ => boip,
                    };

                    match &indexing_code[boip] {
                        &IndexingLine::IndexedChoice(ref indexed_choice) => {
                            return (
                                skeleton.core.clause_clause_locs.back().cloned().unwrap(),
                                bp + indexed_choice.back().unwrap().offset(),
                            );
                        }
                        _ => unreachable!(),
                    }
                }
                _ => {
                    return (skeleton.core.clause_clause_locs.back().cloned().unwrap(), bp);
                }
            }
        }
    }

    #[inline(always)]
    pub(crate) fn deref_register(&self, i: usize) -> HeapCellValue {
	    self.machine_st.store(self.machine_st.deref(self.machine_st.registers[i]))
    }

    #[inline(always)]
    pub(crate) fn fast_call(
        &mut self,
        arity: usize,
        call_at_index: impl Fn(&mut Machine, Atom, usize, IndexPtr) -> CallResult,
    ) -> CallResult {
        let arity = arity - 1;
        let (mut module_name, mut goal) = self.machine_st.strip_module(
            self.machine_st.registers[1],
            heap_loc_as_cell!(0),
        );

        let load_registers = |machine_st: &mut MachineState, goal: HeapCellValue, goal_arity: usize| {
            read_heap_cell!(goal,
                (HeapCellValueTag::Str | HeapCellValueTag::Atom, s) => {
                    if goal_arity > 1 {
                        for idx in (1 .. arity + 1).rev() {
                            machine_st.registers[idx + goal_arity] = machine_st.registers[idx + 1];
                        }
                    } else if goal_arity == 0 {
                        for idx in 1 .. arity + 1 {
                            machine_st.registers[idx] = machine_st.registers[idx + 1];
                        }
                    }

                    for idx in 1 .. goal_arity + 1 {
                        machine_st.registers[idx] = machine_st.heap[s+idx];
                    }
                }
                _ => {
                    unreachable!()
                }
            )
        };

        let (mut name, mut goal_arity, index_cell_opt) = read_heap_cell!(goal,
            (HeapCellValueTag::Str, s) => {
                let (name, arity) = cell_as_atom_cell!(self.machine_st.heap[s]).get_name_and_arity();

                (name, arity, if self.machine_st.heap.len() > s + arity + 1 {
                    get_structure_index(self.machine_st.heap[s + arity + 1])
                } else {
                    None
                })
            }
            (HeapCellValueTag::Atom, (name, arity)) => {
                debug_assert_eq!(arity, 0);
                (name, arity, None)
            }
            _ => {
                self.machine_st.fail = true;
                return Ok(());
            }
        );

        let mut arity = arity + goal_arity;

        let index_cell = index_cell_opt.or_else(|| {
            let is_internal_call = name == atom!("$call") && goal_arity > 0;

            if !is_internal_call && self.indices.goal_expansion_defined((name, arity)) {
                None
            } else {
                if is_internal_call {
                    debug_assert_eq!(goal.get_tag(), HeapCellValueTag::Str);
                    goal = self.machine_st.heap[goal.get_value()+1];
                    (module_name, goal) = self.machine_st.strip_module(goal, module_name);

                    if let Some((inner_name, inner_arity)) = self.machine_st.name_and_arity_from_heap(goal) {
                        arity -= goal_arity;
                        (name, goal_arity) = (inner_name, inner_arity);
                        arity += goal_arity;
                    } else {
                        return None;
                    }
                }

                let module_name = if module_name.get_tag() != HeapCellValueTag::Atom {
                    if let Some(load_context) = self.load_contexts.last() {
                        load_context.module
                    } else {
                        atom!("user")
                    }
                } else {
                    cell_as_atom!(module_name)
                };

                self.indices.get_predicate_code_index(name, arity, module_name)
            }
        });

        if let Some(code_index) = index_cell {
            if !code_index.is_undefined() {
                load_registers(&mut self.machine_st, goal, goal_arity);
                self.machine_st.neck_cut();
                return call_at_index(self, name, arity, code_index.get());
            }
        }

        self.machine_st.fail = true;
        Ok(())
    }

    #[inline(always)]
    pub(crate) fn compile_inline_or_expanded_goal(&mut self) -> CallResult {
        let goal = self.deref_register(1);
        let module_name = self.deref_register(4);

        // supp_vars are the supplementary variables generated by
        // complete_partial_goal prior to goal_expansion.
        let mut supp_vars = IndexSet::with_hasher(FxBuildHasher::default());

        self.machine_st.variable_set(&mut supp_vars, self.machine_st.registers[2]);

        struct GoalAnalysisResult {
            is_simple_goal: bool,
            goal: HeapCellValue,
            key: PredicateKey,
            expanded_vars: IndexSet<HeapCellValue, BuildHasherDefault<FxHasher>>,
            supp_vars: IndexSet<HeapCellValue, BuildHasherDefault<FxHasher>>,
        }

        let result = read_heap_cell!(goal,
            (HeapCellValueTag::Str, s) => {
                let (name, arity) = cell_as_atom_cell!(self.machine_st.heap[s])
                    .get_name_and_arity();

                let mut expanded_vars = IndexSet::with_hasher(FxBuildHasher::default());

                // fill expanded_vars with variables of the partial
                // goal pre-completion by complete_partial_goal.
                for idx in s + 1 .. s + arity - supp_vars.len() + 1 {
                    self.machine_st.variable_set(&mut expanded_vars, self.machine_st.heap[idx]);
                }

                let is_simple_goal = if arity >= supp_vars.len() {
                    // post_supp_args are the arguments to the
                    // post-expansion complete goal gathered from the
                    // final supp_vars.len() arguments. they must
                    // agree in supp_vars in order of entry of
                    // insertion as well as the previous
                    // supp_vars.len() argument's variables being
                    // disjoint from them. if they are not, the
                    // expanded goal are not simple.

                    let post_supp_args = self.machine_st.heap[s+arity-supp_vars.len()+1 .. s+arity+1]
                        .iter()
                        .cloned();

                    post_supp_args
                        .zip(supp_vars.iter())
                        .all(|(arg_term, supp_var)| {
                            let (module_loc, arg_term) = self.machine_st.strip_module(
                                arg_term,
                                heap_loc_as_cell!(0),
                            );

                            if module_loc.is_var() || module_loc == atom_as_cell!(atom!("user")) {
                                if arg_term.is_var() && supp_var.is_var() {
                                    return arg_term == *supp_var;
                                }
                            }

                            false
                        }) && expanded_vars.intersection(&supp_vars).next().is_none()
                } else {
                    false
                };

                let goal = if is_simple_goal {
                    let h = self.machine_st.heap.len();
                    let arity = arity - supp_vars.len();

                    for idx in 0 .. arity + 1 {
                        let value = self.machine_st.heap[s + idx];
                        self.machine_st.heap.push(value);
                    }

                    self.machine_st.heap[h] = atom_as_cell!(name, arity);

                    str_loc_as_cell!(h)
                } else {
                    goal
                };

                GoalAnalysisResult {
                    is_simple_goal,
                    goal,
                    key: (name, arity),
                    expanded_vars,
                    supp_vars
                }
            }
            (HeapCellValueTag::Atom, (name, arity)) => {
                debug_assert_eq!(arity, 0);

                let h = self.machine_st.heap.len();
                self.machine_st.heap.push(goal);

                GoalAnalysisResult {
                    is_simple_goal: true,
                    goal: str_loc_as_cell!(h),
                    key: (name, 0),
                    expanded_vars: IndexSet::with_hasher(FxBuildHasher::default()),
                    supp_vars,
                }
            }
            (HeapCellValueTag::Char, c) => {
                let name = self.machine_st.atom_tbl.build_with(&c.to_string());

                let h = self.machine_st.heap.len();
                self.machine_st.heap.push(atom_as_cell!(name));

                GoalAnalysisResult {
                    is_simple_goal: true,
                    goal: str_loc_as_cell!(h),
                    key: (name, 0),
                    expanded_vars: IndexSet::with_hasher(FxBuildHasher::default()),
                    supp_vars,
                }
            }
            _ => {
                self.machine_st.fail = true;
                return Ok(());
            }
        );

        if result.key.0 == atom!(":") {
            self.machine_st.fail = true;
            return Ok(());
        }

        let expanded_term = if result.is_simple_goal {
            let idx = self.get_or_insert_qualified_code_index(module_name, result.key);
            self.machine_st.heap.push(untyped_arena_ptr_as_cell!(UntypedArenaPtr::from(idx)));
            result.goal
        } else {
            // all supp_vars must appear later!
            let vars = IndexSet::<HeapCellValue, BuildHasherDefault<FxHasher>>::from_iter(
                result.expanded_vars.difference(&result.supp_vars).cloned()
            );

            let vars: Vec<_> = vars
                .union(&result.supp_vars) // difference + union does not cancel.
                .map(|v| Term::Var(Cell::default(), VarPtr::from(format!("_{}", v.get_value()))))
                .collect();

            let helper_clause_loc = self.code.len();

            match self.compile_standalone_clause(temp_v!(1), &vars) {
                Err(e) => {
                    let err = self.machine_st.session_error(e);
                    let stub = functor_stub(atom!("call"), result.key.1);

                    return Err(self.machine_st.error_form(err, stub));
                }
                Ok(()) => {
                    let h = self.machine_st.heap.len();

                    self.machine_st.heap.push(atom_as_cell!(atom!("$aux"), 0));

                    for value in result.expanded_vars.difference(&result.supp_vars).cloned() {
                        self.machine_st.heap.push(value);
                    }

                    let anon_str_arity = self.machine_st.heap.len() - h - 1;

                    self.machine_st.heap[h] = atom_as_cell!(atom!("$aux"), anon_str_arity);

                    let idx = CodeIndex::new(
                        IndexPtr::index(helper_clause_loc),
                        &mut self.machine_st.arena,
                    );

                    self.machine_st.heap.push(untyped_arena_ptr_as_cell!(UntypedArenaPtr::from(idx)));

                    str_loc_as_cell!(h)
                }
            }
        };

        let truncated_goal = self.machine_st.registers[3];
        unify!(&mut self.machine_st, expanded_term, truncated_goal);

        Ok(())
    }

    #[inline(always)]
    pub(crate) fn is_expanded_or_inlined(&self) -> bool {
        let (_module_loc, qualified_goal) = self.machine_st.strip_module(
            self.machine_st.registers[1],
            empty_list_as_cell!(),
        );

        if HeapCellValueTag::Str == qualified_goal.get_tag() {
            let s = qualified_goal.get_value();
            let (name, arity) = cell_as_atom_cell!(self.machine_st.heap[s])
                .get_name_and_arity();

            if name == atom!("$call") {
                return false;
            }

            if self.machine_st.heap.len() > s + 1 + arity {
                let idx_cell = self.machine_st.heap[s + 1 + arity];

                if HeapCellValueTag::Cons == idx_cell.get_tag() {
                    match_untyped_arena_ptr!(cell_as_untyped_arena_ptr!(idx_cell),
                        (ArenaHeaderTag::IndexPtr, _ip) => {
                            return true;
                        }
                        _ => {
                        }
                    );
                }
            }
        }

        false
    }

    #[inline(always)]
    pub(crate) fn strip_module(&mut self) {
        let (module_loc, qualified_goal) = self.machine_st.strip_module(
            self.machine_st.registers[1],
            self.machine_st.registers[2],
        );

        let target_module_loc = self.machine_st.registers[2];

        unify_fn!(
            &mut self.machine_st,
            module_loc,
            target_module_loc
        );

        let target_qualified_goal = self.machine_st.registers[3];

        unify_fn!(
            &mut self.machine_st,
            qualified_goal,
            target_qualified_goal
        );
    }

    #[inline(always)]
    pub(crate) fn prepare_call_clause(&mut self, arity: usize) -> CallResult {
        let qualified_goal = self.deref_register(2);

        // the first two arguments don't belong to the containing call/N.
        let arity = arity - 2;

        let (name, narity, s) = self.machine_st.setup_call_n_init_goal_info(
            qualified_goal,
            arity,
        )?;

        // assemble goal from pre-loaded (narity) and supplementary
        // (arity) arguments.

        let target_goal = if arity == 0 {
            qualified_goal
        } else { // if narity + arity > 0 {
            let h = self.machine_st.heap.len();
            self.machine_st.heap.push(atom_as_cell!(name, narity + arity));

            for idx in 1 .. narity + 1 {
                self.machine_st.heap.push(self.machine_st.heap[s + idx]);
            }

            for idx in 1 .. arity + 1 {
                self.machine_st.heap.push(self.machine_st.registers[2 + idx]);
            }

            if narity + arity > 0 {
                str_loc_as_cell!(h)
            } else {
                heap_loc_as_cell!(h)
            }
        };

        let target_qualified_goal = self.machine_st.registers[1];

        unify_fn!(
            &mut self.machine_st,
            target_goal,
            target_qualified_goal
        );

        Ok(())
    }

    #[inline(always)]
    pub(crate) fn dynamic_module_resolution(
        &mut self,
        narity: usize,
    ) -> Result<(Atom, PredicateKey), MachineStub> {
        let module_name = self.deref_register(1);

        let module_name = read_heap_cell!(module_name,
            (HeapCellValueTag::Atom, (name, _arity)) => {
                debug_assert_eq!(_arity, 0);
                name
            }
            (HeapCellValueTag::Str, s) => {
                let (module_name, _arity) = cell_as_atom_cell!(self.machine_st.heap[s])
                    .get_name_and_arity();

                debug_assert_eq!(_arity, 0);
                module_name
            }
            _ if module_name.is_var() => {
                if let Some(load_context) = self.load_contexts.last() {
                    load_context.module
                } else {
                    atom!("user")
                }
            }
            _ => {
                unreachable!()
            }
        );

        let goal = self.deref_register(2);

        let (name, arity, s) = self.machine_st.setup_call_n_init_goal_info(goal, narity)?;

        // TODO: think we just need the 'Greater' branch here.
        match arity.cmp(&2) {
            Ordering::Less => {
                for i in arity + 1..arity + narity + 1 {
                    self.machine_st.registers[i] = self.machine_st.registers[i + 2 - arity];
                }
            }
            Ordering::Greater => {
                for i in (arity + 1..arity + narity + 1).rev() {
                    self.machine_st.registers[i] = self.machine_st.registers[i + 2 - arity];
                }
            }
            Ordering::Equal => {}
        }

        let key = (name, arity + narity);

        for i in 1..arity + 1 {
            self.machine_st.registers[i] = self.machine_st.heap[s + i];
        }

        Ok((module_name, key))
    }

    #[inline(always)]
    pub(crate) fn is_reset_cont_marker(&self, p: usize) -> bool {
        match &self.code[p] {
            &Instruction::CallResetContinuationMarker |
            &Instruction::ExecuteResetContinuationMarker => true,
            _ => false
        }
    }

    #[inline(always)]
    pub(crate) fn bind_from_register(&mut self) {
        let reg = self.deref_register(2);
        let n = match Number::try_from(reg) {
            Ok(Number::Fixnum(n)) => usize::try_from(n.get_num()).ok(),
            Ok(Number::Integer(n)) => n.to_usize(),
            _ => {
                unreachable!()
            }
        };

        if let Some(n) = n {
            if n <= MAX_ARITY {
                let target = self.machine_st.registers[n];
                let addr = self.machine_st.registers[1];

                unify_fn!(self.machine_st, addr, target);
                return;
            }
        }

        self.machine_st.fail = true;
    }

    #[inline(always)]
    pub(crate) fn current_hostname(&mut self) {
        match hostname::get().ok() {
            Some(host) => match host.to_str() {
                Some(host) => {
                    let hostname = self.machine_st.atom_tbl.build_with(host);

                    let a1 = self.deref_register(1);
                    self.machine_st.unify_atom(
                        hostname,
                        a1
                    );

                    return;
                }
                None => {}
            },
            None => {}
        }

        self.machine_st.fail = true;
    }

    #[inline(always)]
    pub(crate) fn current_input(&mut self) -> CallResult {
        let addr = self.deref_register(1);
        let stream = self.user_input;

        if let Some(var) = addr.as_var() {
            self.machine_st.bind(var, stream_as_cell!(stream));
            return Ok(());
        }

        read_heap_cell!(addr,
            (HeapCellValueTag::Cons, cons_ptr) => {
                match_untyped_arena_ptr!(cons_ptr,
                    (ArenaHeaderTag::Stream, other_stream) => {
                        self.machine_st.fail = stream != other_stream;
                    }
                    _ => {
                        let stub = functor_stub(atom!("current_input"), 1);
                        let err = self.machine_st.domain_error(DomainErrorType::Stream, addr);

                        return Err(self.machine_st.error_form(err, stub));
                    }
                );
            }
            _ => {
                let stub = functor_stub(atom!("current_input"), 1);
                let err = self.machine_st.domain_error(DomainErrorType::Stream, addr);

                return Err(self.machine_st.error_form(err, stub));
            }
        );

        Ok(())
    }

    #[inline(always)]
    pub(crate) fn current_output(&mut self) -> CallResult {
        let addr = self.deref_register(1);
        let stream = self.user_output;

        if let Some(var) = addr.as_var() {
            self.machine_st.bind(var, stream_as_cell!(stream));
            return Ok(());
        }

        read_heap_cell!(addr,
            (HeapCellValueTag::Cons, cons_ptr) => {
                match_untyped_arena_ptr!(cons_ptr,
                    (ArenaHeaderTag::Stream, other_stream) => {
                        self.machine_st.fail = stream != other_stream;
                    }
                    _ => {
                        let stub = functor_stub(atom!("current_output"), 1);
                        let err = self.machine_st.domain_error(DomainErrorType::Stream, addr);

                        return Err(self.machine_st.error_form(err, stub));
                    }
                );
            }
            _ => {
                let stub = functor_stub(atom!("current_output"), 1);
                let err = self.machine_st.domain_error(DomainErrorType::Stream, addr);

                return Err(self.machine_st.error_form(err, stub));
            }
        );

        Ok(())
    }

    #[inline(always)]
    pub(crate) fn directory_files(&mut self) -> CallResult {
        if let Some(dir) = self.machine_st.value_to_str_like(self.machine_st.registers[1]) {
            let path = std::path::Path::new(dir.as_str());
            let mut files = Vec::new();

            if let Ok(entries) = fs::read_dir(path) {
                for entry in entries {
                    if let Ok(entry) = entry {
                        if let Some(name) = entry.file_name().to_str() {
                            let name = self.machine_st.atom_tbl.build_with(name);
                            files.push(atom_as_cstr_cell!(name));

                            continue;
                        }
                    }

                    let stub = functor_stub(atom!("directory_files"), 2);
                    let err = self.machine_st.representation_error(RepFlag::Character);
                    let err = self.machine_st.error_form(err, stub);

                    return Err(err);
                }

                let files_list = heap_loc_as_cell!(
                    iter_to_heap_list(&mut self.machine_st.heap, files.into_iter())
                );

                unify!(self.machine_st, self.machine_st.registers[2], files_list);
                return Ok(());
            }
        }

        self.machine_st.fail = true;
        Ok(())
    }

    #[inline(always)]
    pub(crate) fn file_size(&mut self) {
        if let Some(file) = self.machine_st.value_to_str_like(self.machine_st.registers[1]) {
            let len = Number::arena_from(
                fs::metadata(file.as_str()).unwrap().len(),
                &mut self.machine_st.arena,
            );

            match len {
                Number::Fixnum(n) => self.machine_st.unify_fixnum(n, self.machine_st.registers[2]),
                Number::Integer(n) => self.machine_st.unify_big_int(n, self.machine_st.registers[2]),
                _ => unreachable!(),
            }
        } else {
            self.machine_st.fail = true;
        }
    }

    #[inline(always)]
    pub(crate) fn file_exists(&mut self) {
        if let Some(file) = self.machine_st.value_to_str_like(self.machine_st.registers[1]) {
            let file_str = file.as_str();

            if !std::path::Path::new(file_str).exists() || !fs::metadata(file_str).unwrap().is_file() {
                self.machine_st.fail = true;
            }
        } else {
            self.machine_st.fail = true;
        }
    }

    #[inline(always)]
    pub(crate) fn directory_exists(&mut self) {
        if let Some(dir) = self.machine_st.value_to_str_like(self.machine_st.registers[1]) {
            let dir_str = dir.as_str();

            if !std::path::Path::new(dir_str).exists() || !fs::metadata(dir_str).unwrap().is_dir() {
                self.machine_st.fail = true;
            }
        } else {
            self.machine_st.fail = true;
        }
    }

    #[inline(always)]
    pub(crate) fn file_time(&mut self) {
        if let Some(file) = self.machine_st.value_to_str_like(self.machine_st.registers[1]) {
            let which = cell_as_atom!(self.deref_register(2));

            if let Ok(md) = fs::metadata(file.as_str()) {
                if let Ok(time) = match which {
                    atom!("modification") => md.modified(),
                    atom!("access") => md.accessed(),
                    atom!("creation") => md.created(),
                    _ => {
                        unreachable!()
                    }
                } {
                    let chars_atom = self.systemtime_to_timestamp(time);

                    self.machine_st.unify_complete_string(
                        chars_atom,
                        self.machine_st.registers[3],
                    );

                    return;
                }
            }
        }

        self.machine_st.fail = true;
    }

    #[inline(always)]
    pub(crate) fn directory_separator(&mut self) {
        self.machine_st.unify_char(std::path::MAIN_SEPARATOR, self.machine_st.registers[1]);
    }

    #[inline(always)]
    pub(crate) fn make_directory(&mut self) {
        if let Some(dir) = self.machine_st.value_to_str_like(self.machine_st.registers[1]) {
            match fs::create_dir(dir.as_str()) {
                Ok(_) => {}
                _ => {
                    self.machine_st.fail = true;
                }
            }
        } else {
            self.machine_st.fail = true;
        }
    }

    #[inline(always)]
    pub(crate) fn make_directory_path(&mut self) {
        if let Some(dir) = self.machine_st.value_to_str_like(self.machine_st.registers[1]) {

            match fs::create_dir_all(dir.as_str()) {
                Ok(_) => {}
                _ => {
                    self.machine_st.fail = true;
                }
            }
        } else {
            self.machine_st.fail = true;
        }
    }

    #[inline(always)]
    pub(crate) fn delete_file(&mut self) {
        if let Some(file) = self.machine_st.value_to_str_like(self.machine_st.registers[1]) {
            match fs::remove_file(file.as_str()) {
                Ok(_) => {}
                _ => {
                    self.machine_st.fail = true;
                }
            }
        }
    }

    #[inline(always)]
    pub(crate) fn rename_file(&mut self) {
        if let Some(file) = self.machine_st.value_to_str_like(self.machine_st.registers[1]) {
            if let Some(renamed) = self.machine_st.value_to_str_like(self.machine_st.registers[2]) {
                if fs::rename(file.as_str(), renamed.as_str()).is_ok() {
                    return;
                }
            }
        }

        self.machine_st.fail = true;
    }

    #[inline(always)]
    pub(crate) fn file_copy(&mut self) {
	if let Some(file) = self.machine_st.value_to_str_like(self.machine_st.registers[1]) {
	    if let Some(copied) = self.machine_st.value_to_str_like(self.machine_st.registers[2]) {
		if fs::copy(file.as_str(), copied.as_str()).is_ok() {
		    return;
		}
	    }
	}

	self.machine_st.fail = true;
    }

    #[inline(always)]
    pub(crate) fn delete_directory(&mut self) {
        if let Some(dir) = self.machine_st.value_to_str_like(self.machine_st.registers[1]) {
            match fs::remove_dir(dir.as_str()) {
                Ok(_) => {}
                _ => {
                    self.machine_st.fail = true;
                }
            }
        }
    }

    #[inline(always)]
    pub(crate) fn working_directory(&mut self) -> CallResult {
        if let Ok(dir) = env::current_dir() {
            let current = match dir.to_str() {
                Some(d) => d,
                _ => {
                    let stub = functor_stub(atom!("working_directory"), 2);
                    let err = self.machine_st.representation_error(RepFlag::Character);
                    let err = self.machine_st.error_form(err, stub);

                    return Err(err);
                }
            };

            let current_atom = self.machine_st.atom_tbl.build_with(&current);

            let a1 = self.deref_register(1);
            self.machine_st.unify_complete_string(
                current_atom,
                a1
            );

            if self.machine_st.fail {
                return Ok(());
            }

            let target = self.deref_register(2);

            if let Some(next) = self.machine_st.value_to_str_like(target) {
                if env::set_current_dir(std::path::Path::new(next.as_str())).is_ok() {
                    return Ok(());
                }
            }
        }

        self.machine_st.fail = true;
        Ok(())
    }

    #[inline(always)]
    pub(crate) fn path_canonical(&mut self) -> CallResult {
        if let Some(path) = self.machine_st.value_to_str_like(self.machine_st.registers[1]) {
            match fs::canonicalize(path.as_str()) {
                Ok(canonical) => {
                    let cs = match canonical.to_str() {
                        Some(s) => s,
                        _ => {
                            let stub = functor_stub(atom!("path_canonical"), 2);
                            let err = self.machine_st.representation_error(RepFlag::Character);
                            let err = self.machine_st.error_form(err, stub);

                            return Err(err);
                        }
                    };

                    let canonical_atom = self.machine_st.atom_tbl.build_with(cs);

                    let a2 = self.deref_register(2);
                    self.machine_st.unify_complete_string(
                        canonical_atom,
                        a2
                    );

                    return Ok(());
                }
                _ => {
                }
            }
        }

        self.machine_st.fail = true;
        Ok(())
    }

    #[inline(always)]
    pub(crate) fn atom_chars(&mut self) {
        let a1 = self.deref_register(1);
        let a2 = self.deref_register(2);

        read_heap_cell!(a1,
            (HeapCellValueTag::Char) => {
                let h = self.machine_st.heap.len();

                self.machine_st.heap.push(a1);
                self.machine_st.heap.push(empty_list_as_cell!());

                unify!(self.machine_st, self.machine_st.registers[2], list_loc_as_cell!(h));
            }
            (HeapCellValueTag::Str, s) => {
                let (name, arity) = cell_as_atom_cell!(self.machine_st.heap[s])
                    .get_name_and_arity();

                if arity == 0 {
                    self.machine_st.unify_complete_string(
                        name,
                        a2,
                    );
                } else {
                    self.machine_st.fail = true;
                }
            }
            (HeapCellValueTag::Atom, (name, arity)) => {
                if arity == 0 {
                    self.machine_st.unify_complete_string(
                        name,
                        a2,
                    );
                } else {
                    self.machine_st.fail = true;
                }
            }
            (HeapCellValueTag::Var | HeapCellValueTag::AttrVar | HeapCellValueTag::StackVar) => {
                let a2 = self.deref_register(2);

                if let Some(str_like) = self.machine_st.value_to_str_like(a2) {
                    let atom_cell = match str_like {
                        AtomOrString::Atom(atom) => {
                            atom_as_cell!(if atom == atom!("[]") {
                                self.machine_st.atom_tbl.build_with("")
                            } else {
                                atom
                            })
                        }
                        AtomOrString::String(string) => {
                            atom_as_cell!(self.machine_st.atom_tbl.build_with(&string))
                        }
                    };

                    self.machine_st.bind(a1.as_var().unwrap(), atom_cell);
                    return;
                }

                self.machine_st.fail = true;
            }
            _ => {
                unreachable!();
            }
        );
    }

    #[inline(always)]
    pub(crate) fn atom_codes(&mut self) -> CallResult {
        let a1 = self.deref_register(1);

        read_heap_cell!(a1,
            (HeapCellValueTag::Char, c) => {
                let h = self.machine_st.heap.len();

                self.machine_st.heap.push(fixnum_as_cell!(Fixnum::build_with(c as i64)));
                self.machine_st.heap.push(empty_list_as_cell!());

                unify!(self.machine_st, list_loc_as_cell!(h), self.machine_st.registers[2]);
            }
            (HeapCellValueTag::Atom, (name, arity)) => {
                if arity == 0 {
                    let iter = name.chars()
                        .map(|c| fixnum_as_cell!(Fixnum::build_with(c as i64)));

                    let h = iter_to_heap_list(&mut self.machine_st.heap, iter);
                    unify!(self.machine_st, heap_loc_as_cell!(h), self.machine_st.registers[2]);
                } else {
                    self.machine_st.fail = true;
                }
            }
            (HeapCellValueTag::Str, s) => {
                let (name, arity) = cell_as_atom_cell!(self.machine_st.heap[s])
                    .get_name_and_arity();

                if arity == 0 {
                    let iter = name.chars()
                        .map(|c| fixnum_as_cell!(Fixnum::build_with(c as i64)));

                    let h = iter_to_heap_list(&mut self.machine_st.heap, iter);
                    unify!(self.machine_st, heap_loc_as_cell!(h), self.machine_st.registers[2]);
                } else {
                    self.machine_st.fail = true;
                }
            }
            (HeapCellValueTag::Var | HeapCellValueTag::AttrVar | HeapCellValueTag::StackVar) => {
                let stub_gen = || functor_stub(atom!("atom_codes"), 2);

                match self.machine_st.try_from_list(self.machine_st.registers[2], stub_gen) {
                    Ok(addrs) => {
                        let string = self.machine_st.codes_to_string(addrs.into_iter(), stub_gen)?;
                        let atom = self.machine_st.atom_tbl.build_with(&string);

                        self.machine_st.bind(a1.as_var().unwrap(), atom_as_cell!(atom));
                    }
                    Err(e) => {
                        return Err(e);
                    }
                }
            }
            _ => {
                unreachable!();
            }
        );

        Ok(())
    }

    #[inline(always)]
    pub(crate) fn atom_length(&mut self) {
        let a1 = self.deref_register(1);

        let len: i64 = read_heap_cell!(a1,
            (HeapCellValueTag::Str, s) => {
                let (name, arity) = cell_as_atom_cell!(self.machine_st.heap[s])
                    .get_name_and_arity();

                if arity == 0 {
                    name.chars().count() as i64
                } else {
                    self.machine_st.fail = true;
                    return;
                }
            }
            (HeapCellValueTag::Atom, (name, arity)) => {
                if arity == 0 {
                    name.chars().count() as i64
                } else {
                    self.machine_st.fail = true;
                    return;
                }
            }
            (HeapCellValueTag::Char) => {
                1
            }
            _ => {
                unreachable!()
            }
        );

        let a2 = self.deref_register(2);
        self.machine_st.unify_fixnum(
            Fixnum::build_with(len),
            a2,
        );
    }

    #[inline(always)]
    pub(crate) fn call_continuation(&mut self, last_call: bool) -> CallResult {
        let stub_gen = || functor_stub(atom!("call_continuation"), 1);
        let a1 = self.deref_register(1);

        match self.machine_st.try_from_list(a1, stub_gen) {
            Err(e) => Err(e),
            Ok(cont_chunks) => {
                let mut return_p = if last_call {
                    self.machine_st.cp
                } else {
                    self.machine_st.p + 1
                };

                self.machine_st.p = return_p;

                for chunk in cont_chunks.into_iter().rev() {
                    return_p = self.machine_st.call_continuation_chunk(chunk, return_p);
                }

                Ok(())
            }
        }
    }

    #[inline(always)]
    pub(crate) fn chars_to_number(&mut self) -> CallResult {
        let stub_gen = || functor_stub(atom!("number_chars"), 2);
        let a1 = self.deref_register(1);
        let atom_or_string = self.machine_st.value_to_str_like(a1).unwrap();

        self.machine_st.parse_number_from_string(
            atom_or_string.as_str(),
            &self.indices,
            stub_gen,
        )
    }

    #[inline(always)]
    pub(crate) fn create_partial_string(&mut self) {
        let atom = cell_as_atom!(
            self.deref_register(1)
        );

        if atom == atom!("") {
            self.machine_st.fail = true;
            return;
        }

        let pstr_h = self.machine_st.heap.len();

        self.machine_st.heap.push(pstr_as_cell!(atom));
        self.machine_st.heap.push(heap_loc_as_cell!(pstr_h+1));

        unify!(self.machine_st, self.machine_st.registers[2], pstr_loc_as_cell!(pstr_h));

        if !self.machine_st.fail {
            let tail = self.machine_st.registers[3];
            unify!(self.machine_st, tail, heap_loc_as_cell!(pstr_h+1));
        }
    }

    #[inline(always)]
    pub(crate) fn is_partial_string(&mut self) {
        let value = self.deref_register(1);

        let h = self.machine_st.heap.len();
        self.machine_st.heap.push(value);

        let mut iter = HeapPStrIter::new(&self.machine_st.heap, h);

        while let Some(_) = iter.next() {}

        let at_end_of_pstr = iter.focus.is_var() || iter.at_string_terminator();
        self.machine_st.fail = !at_end_of_pstr;

        self.machine_st.heap.pop();
    }

    #[inline(always)]
    pub(crate) fn partial_string_tail(&mut self) {
        let pstr = self.deref_register(1);
        let a2 = self.deref_register(2);

        read_heap_cell!(pstr,
            (HeapCellValueTag::PStrLoc, h) => {
                let (h, _) = pstr_loc_and_offset(&self.machine_st.heap, h);

                if HeapCellValueTag::CStr == self.machine_st.heap[h].get_tag() {
                    self.machine_st.unify_atom(
                        atom!("[]"),
                        a2
                    );
                } else {
                    unify_fn!(
                        self.machine_st,
                        heap_loc_as_cell!(h+1),
                        a2
                    );
                }
            }
            (HeapCellValueTag::CStr) => {
                self.machine_st.unify_atom(
                    atom!("[]"),
                    a2
                );
            }
            (HeapCellValueTag::Lis, h) => {
                unify_fn!(
                    self.machine_st,
                    heap_loc_as_cell!(h+1),
                    self.machine_st.registers[2]
                );
            }
            _ => {
                self.machine_st.fail = true;
            }
        );
    }

    #[inline(always)]
    pub(crate) fn peek_byte(&mut self) -> CallResult {
        let stub_gen = || functor_stub(atom!("peek_byte"), 2);

        let mut stream = self.machine_st.get_stream_or_alias(
            self.machine_st.registers[1],
            &self.indices.stream_aliases,
            atom!("peek_byte"),
            2,
        )?;

        self.machine_st.check_stream_properties(
            stream,
            StreamType::Binary,
            Some(self.machine_st.registers[2]),
            atom!("peek_byte"),
            2,
        )?;

        if stream.past_end_of_stream() {
            if EOFAction::Reset != stream.options().eof_action() {
                return Ok(());
            } else if self.machine_st.fail {
                return Ok(());
            }
        }

        let addr = self.deref_register(2);

        if stream.at_end_of_stream() {
            self.machine_st.unify_fixnum(
                Fixnum::build_with(-1),
                addr,
            );

            if self.machine_st.fail {
                self.machine_st.fail = false;
            } else {
                return Ok(());
            }
        }

        let addr = match addr {
            addr if addr.is_var() => addr,
            addr => match Number::try_from(addr) {
                Ok(Number::Integer(n)) => {
                    if let Some(nb) = n.to_u8() {
                        fixnum_as_cell!(Fixnum::build_with(nb as i64))
                    } else {
                        let err = self.machine_st.type_error(ValidType::InByte, addr);
                        return Err(self.machine_st.error_form(err, stub_gen()));
                    }
                }
                Ok(Number::Fixnum(n)) => {
                    if let Ok(nb) = u8::try_from(n.get_num()) {
                        fixnum_as_cell!(Fixnum::build_with(nb as i64))
                    } else {
                        let err = self.machine_st.type_error(ValidType::InByte, addr);
                        return Err(self.machine_st.error_form(err, stub_gen()));
                    }
                }
                _ => {
                    let err = self.machine_st.type_error(ValidType::InByte, addr);
                    return Err(self.machine_st.error_form(err, stub_gen()));
                }
            },
        };

        loop {
            match stream.peek_byte().map_err(|e| e.kind()) {
                Ok(b) => {
                    self.machine_st.unify_fixnum(Fixnum::build_with(b as i64), addr);
                    break;
                }
                Err(ErrorKind::PermissionDenied) => {
                    self.machine_st.fail = true;
                    break;
                }
                _ => {
                    self.machine_st.eof_action(
                        self.machine_st.registers[2],
                        stream,
                        atom!("peek_byte"),
                        2,
                    )?;

                    if EOFAction::Reset != stream.options().eof_action() {
                        break;
                    } else if self.machine_st.fail {
                        break;
                    }
                }
            }
        }

        Ok(())
    }

    #[inline(always)]
    pub(crate) fn peek_char(&mut self) -> CallResult {
        let stub_gen = || functor_stub(atom!("peek_char"), 2);

        let mut stream = self.machine_st.get_stream_or_alias(
            self.machine_st.registers[1],
            &self.indices.stream_aliases,
            atom!("peek_char"),
            2,
        )?;

        self.machine_st.check_stream_properties(
            stream,
            StreamType::Text,
            Some(self.machine_st.registers[2]),
            atom!("peek_char"),
            2,
        )?;

        if stream.past_end_of_stream() {
            if EOFAction::Reset != stream.options().eof_action() {
                return Ok(());
            } else if self.machine_st.fail {
                return Ok(());
            }
        }

        let a2 = self.deref_register(2);

        if stream.at_end_of_stream() {
            let end_of_file = atom!("end_of_file");

            self.machine_st.unify_atom(
                end_of_file,
                a2,
            );

            return Ok(());
        }

        let a2 = read_heap_cell!(a2,
            (HeapCellValueTag::Char) => {
                a2
            }
            (HeapCellValueTag::Atom, (name, arity)) => {
                if arity == 0 {
                    if let Some(c) = name.as_char() {
                        char_as_cell!(c)
                    } else {
                        let err = self.machine_st.type_error(ValidType::InCharacter, a2);
                        return Err(self.machine_st.error_form(err, stub_gen()));
                    }
                } else {
                    let err = self.machine_st.type_error(ValidType::InCharacter, a2);
                    return Err(self.machine_st.error_form(err, stub_gen()));
                }
            }
            (HeapCellValueTag::Var | HeapCellValueTag::StackVar | HeapCellValueTag::AttrVar) => {
                a2
            }
            _ => {
                let err = self.machine_st.type_error(ValidType::InCharacter, a2);
                return Err(self.machine_st.error_form(err, stub_gen()));
            }
        );

        loop {
            match stream.peek_char().map(|result| result.map_err(|e| e.kind())) {
                Some(Ok(d)) => {
                    self.machine_st.unify_char(d, a2);
                    break;
                }
                Some(Err(ErrorKind::PermissionDenied)) => {
                    self.machine_st.fail = true;
                    break;
                }
                _ => {
                    self.machine_st.eof_action(
                        self.machine_st.registers[2],
                        stream,
                        atom!("peek_char"),
                        2,
                    )?;

                    if EOFAction::Reset != stream.options().eof_action() {
                        break;
                    } else if self.machine_st.fail {
                        break;
                    }
                }
            }
        }

        Ok(())
    }

    #[inline(always)]
    pub(crate) fn peek_code(&mut self) -> CallResult {
        let stub_gen = || functor_stub(atom!("peek_code"), 2);

        let mut stream = self.machine_st.get_stream_or_alias(
            self.machine_st.registers[1],
            &self.indices.stream_aliases,
            atom!("peek_code"),
            2,
        )?;

        self.machine_st.check_stream_properties(
            stream,
            StreamType::Text,
            Some(self.machine_st.registers[2]),
            atom!("peek_code"),
            2,
        )?;

        if stream.past_end_of_stream() {
            if EOFAction::Reset != stream.options().eof_action() {
                return Ok(());
            } else if self.machine_st.fail {
                return Ok(());
            }
        }

        let a2 = self.deref_register(2);

        if stream.at_end_of_stream() {
            self.machine_st.unify_fixnum(
                Fixnum::build_with(-1),
                a2,
            );

            if self.machine_st.fail {
                self.machine_st.fail = false;
            } else {
                return Ok(());
            }
        }

        let addr = read_heap_cell!(a2,
            (HeapCellValueTag::Var | HeapCellValueTag::StackVar | HeapCellValueTag::AttrVar) => {
                a2
            }
            _ => {
                match Number::try_from(a2) {
                    Ok(Number::Integer(n)) => {
                        let n = n
                            .to_u32()
                            .and_then(|n| std::char::from_u32(n).and_then(|_| Some(n)));

                        if let Some(n) = n {
                            fixnum_as_cell!(Fixnum::build_with(n as i64))
                        } else {
                            let err = self.machine_st.representation_error(RepFlag::InCharacterCode);
                            return Err(self.machine_st.error_form(err, stub_gen()));
                        }
                    }
                    Ok(Number::Fixnum(n)) => {
                        let n = u32::try_from(n.get_num())
                            .ok()
                            .and_then(|n| std::char::from_u32(n).and_then(|_| Some(n)));

                        if let Some(n) = n {
                            fixnum_as_cell!(Fixnum::build_with(n as i64))
                        } else {
                            let err = self.machine_st.representation_error(RepFlag::InCharacterCode);
                            return Err(self.machine_st.error_form(err, stub_gen()));
                        }
                    }
                    _ => {
                        let err = self.machine_st.type_error(ValidType::Integer, self.machine_st.registers[2]);
                        return Err(self.machine_st.error_form(err, stub_gen()));
                    }
                }
            }
        );

        loop {
            let result = stream.peek_char();

            match result.map(|result| result.map_err(|e| e.kind())) {
                Some(Ok(c)) => {
                    self.machine_st.unify_fixnum(Fixnum::build_with(c as i64), addr);
                    break;
                }
                Some(Err(ErrorKind::PermissionDenied)) => {
                    self.machine_st.fail = true;
                    break;
                }
                _ => {
                    self.machine_st.eof_action(
                        self.machine_st.registers[2],
                        stream,
                        atom!("peek_code"),
                        2,
                    )?;

                    if EOFAction::Reset != stream.options().eof_action() {
                        break;
                    } else if self.machine_st.fail {
                        break;
                    }
                }
            }
        }

        return Ok(());
    }

    #[inline(always)]
    pub(crate) fn number_to_chars(&mut self) {
        let n = self.deref_register(1);
        let chs = self.deref_register(2);

        let string = match Number::try_from(n) {
            Ok(Number::Float(OrderedFloat(n))) => {
                fmt_float(n)
            }
            Ok(Number::Fixnum(n)) => n.get_num().to_string(),
            Ok(Number::Integer(n)) => n.to_string(),
            Ok(Number::Rational(r)) => {
                // n has already been confirmed as an integer, and
                // internally, Rational is assumed reduced, so its denominator
                // must be 1.
                r.numerator().to_string()
            }
            _ => {
                unreachable!()
            }
        };

        let chars_atom = self.machine_st.atom_tbl.build_with(&string.trim());
        self.machine_st.unify_complete_string(
            chars_atom,
            chs,
        );
    }

    #[inline(always)]
    pub(crate) fn number_to_codes(&mut self) {
        let n = self.deref_register(1);
        let chs = self.machine_st.registers[2];

        let string = match Number::try_from(n) {
            Ok(Number::Float(OrderedFloat(n))) => {
                format!("{0:<20?}", n)
            }
            Ok(Number::Fixnum(n)) => n.get_num().to_string(),
            Ok(Number::Integer(n)) => n.to_string(),
            Ok(Number::Rational(r)) => {
                // n has already been confirmed as an integer, and
                // internally, Rational is assumed reduced, so its
                // denominator must be 1.
                r.numerator().to_string()
            }
            _ => {
                unreachable!()
            }
        };

        let codes = string.trim().chars().map(|c| {
            fixnum_as_cell!(Fixnum::build_with(c as i64))
        });

        let h = iter_to_heap_list(&mut self.machine_st.heap, codes);
        unify!(self.machine_st, heap_loc_as_cell!(h), chs);
    }

    #[inline(always)]
    pub(crate) fn codes_to_number(&mut self) -> CallResult {
        let stub_gen = || functor_stub(atom!("number_codes"), 2);

        match self.machine_st.try_from_list(self.machine_st.registers[1], stub_gen) {
            Err(e) => {
                return Err(e);
            }
            Ok(addrs) => {
                let string = self.machine_st.codes_to_string(addrs.into_iter(), stub_gen)?;
                self.machine_st.parse_number_from_string(string.as_str(), &self.indices, stub_gen)?;
            }
        }

        Ok(())
    }

    #[inline(always)]
    pub(crate) fn lifted_heap_length(&mut self) {
        let a1 = self.machine_st.registers[1];
        let lh_len = Fixnum::build_with(self.machine_st.lifted_heap.len() as i64);

        self.machine_st.unify_fixnum(lh_len, a1);
    }

    #[inline(always)]
    pub(crate) fn char_code(&mut self) -> CallResult {
        let stub_gen = || functor_stub(atom!("char_code"), 2);
        let a1 = self.deref_register(1);
        let a2 = self.deref_register(2);

        let c = read_heap_cell!(a1,
            (HeapCellValueTag::Atom, (name, _arity)) => {
                name.as_char().unwrap()
            }
            (HeapCellValueTag::Str, s) => {
                let (name, arity) = cell_as_atom_cell!(self.machine_st.heap[s])
                    .get_name_and_arity();

                debug_assert_eq!(arity, 0);
                name.as_char().unwrap()
            }
            (HeapCellValueTag::Char, c) => {
                c
            }
            _ => {
                match Number::try_from(a2) {
                    Ok(Number::Integer(n)) => {
                        let c = match n.to_u32().and_then(std::char::from_u32) {
                            Some(c) => c,
                            _ => {
                                let err = self.machine_st.representation_error(RepFlag::CharacterCode);
                                return Err(self.machine_st.error_form(err, stub_gen()));
                            }
                        };

                        self.machine_st.unify_char(c, a1);
                        return Ok(());
                    }
                    Ok(Number::Fixnum(n)) => {
                        match u32::try_from(n.get_num()) {
                            Ok(n) => {
                                if let Some(c) = std::char::from_u32(n) {
                                    self.machine_st.unify_char(c, a1);
                                    return Ok(());
                                }
                            }
                            _ => {}
                        }

                        let err = self.machine_st.representation_error(RepFlag::CharacterCode);
                        return Err(self.machine_st.error_form(err, stub_gen()));
                    }
                    _ => {
                        self.machine_st.fail = true;
                        return Ok(());
                    }
                }
            }
        );

        self.machine_st.unify_fixnum(
            Fixnum::build_with(c as i64),
            a2,
        );

        Ok(())
    }

    #[inline(always)]
    pub(crate) fn char_type(&mut self) {
        let a1 = self.deref_register(1);
        let a2 = self.deref_register(2);

        let c = read_heap_cell!(a1,
            (HeapCellValueTag::Char, c) => {
                c
            }
            (HeapCellValueTag::Atom, (name, _arity)) => {
                name.as_char().unwrap()
            }
            (HeapCellValueTag::Str, s) => {
                let (name, arity) = cell_as_atom_cell!(self.machine_st.heap[s])
                    .get_name_and_arity();

                debug_assert_eq!(arity, 0);
                name.as_char().unwrap()
            }
            _ => {
                unreachable!()
            }
        );

        self.machine_st.fail = true; // This predicate fails by default.

        read_heap_cell!(a2,
	    (HeapCellValueTag::Atom, (chars, _arity)) => {
                macro_rules! macro_check {
		    ($id:ident, $name:expr) => {
			if $id!(c) && chars == $name {
			    self.machine_st.fail = false;
			    return;
			}
		    };
		}

		macro_rules! method_check {
		    ($id:ident, $name:expr) => {
			if c.$id() && chars == $name {
			    self.machine_st.fail = false;
			    return;
			}
		    };
		}

		macro_check!(alpha_char, atom!("alpha"));
		method_check!(is_alphabetic, atom!("alphabetic"));
		method_check!(is_alphanumeric, atom!("alphanumeric"));
		macro_check!(alpha_numeric_char, atom!("alnum"));
		method_check!(is_ascii, atom!("ascii"));
		method_check!(is_ascii_punctuation, atom!("ascii_punctuation"));
		method_check!(is_ascii_graphic, atom!("ascii_graphic"));
		// macro_check!(backslash_char, atom!("backslash"));
		// macro_check!(back_quote_char, atom!("back_quote"));
		macro_check!(binary_digit_char, atom!("binary_digit"));
		// macro_check!(capital_letter_char, atom!("upper"));
		// macro_check!(comment_1_char, "comment_1");
		// macro_check!(comment_2_char, "comment_2");
		method_check!(is_control, atom!("control"));
		// macro_check!(cut_char, atom!("cut"));
		macro_check!(decimal_digit_char, atom!("decimal_digit"));
		// macro_check!(decimal_point_char, atom!("decimal_point"));
		// macro_check!(double_quote_char, atom!("double_quote"));
		macro_check!(exponent_char, atom!("exponent"));
		macro_check!(graphic_char, atom!("graphic"));
		macro_check!(graphic_token_char, atom!("graphic_token"));
		macro_check!(hexadecimal_digit_char, atom!("hexadecimal_digit"));
		macro_check!(layout_char, atom!("layout"));
		method_check!(is_lowercase, atom!("lower"));
		macro_check!(meta_char, atom!("meta"));
		// macro_check!(new_line_char, atom!("new_line"));
		method_check!(is_numeric, atom!("numeric"));
		macro_check!(octal_digit_char, atom!("octal_digit"));
		macro_check!(octet_char, atom!("octet"));
		macro_check!(prolog_char, atom!("prolog"));
		// macro_check!(semicolon_char, atom!("semicolon"));
		macro_check!(sign_char, atom!("sign"));
		// macro_check!(single_quote_char, atom!("single_quote"));
		// macro_check!(small_letter_char, atom!("lower"));
		macro_check!(solo_char, atom!("solo"));
		// macro_check!(space_char, atom!("space"));
		macro_check!(symbolic_hexadecimal_char, atom!("symbolic_hexadecimal"));
		macro_check!(symbolic_control_char, atom!("symbolic_control"));
		method_check!(is_uppercase, atom!("upper"));
		// macro_check!(variable_indicator_char, atom!("variable_indicator"));
		method_check!(is_whitespace, atom!("whitespace"));
	    }
            (HeapCellValueTag::Str, s) => {
	        let (name, arity) = cell_as_atom_cell!(self.machine_st.heap[s])
		    .get_name_and_arity();

		match (name, arity) {
		    (atom!("to_upper"), 1) => {
			let reg = self.machine_st.deref(self.machine_st.heap[s+1]);
			let atom = self.machine_st.atom_tbl.build_with(&c.to_uppercase().to_string());
			let upper_str = string_as_cstr_cell!(atom);
			unify!(self.machine_st, reg, upper_str);
			self.machine_st.fail = false;
		    }
		    (atom!("to_lower"), 1) => {
			let reg = self.machine_st.deref(self.machine_st.heap[s+1]);
			let atom = self.machine_st.atom_tbl.build_with(&c.to_lowercase().to_string());
			let lower_str = string_as_cstr_cell!(atom);
			unify!(self.machine_st, reg, lower_str);
			self.machine_st.fail = false;
		    }
		    _ => {
			unreachable!()
		    }
		};
	    }
            _ => {
	        unreachable!()
	    }
	);



    }

    #[inline(always)]
    pub(crate) fn check_cut_point(&mut self) {
        let addr = self.deref_register(1);
        let old_b = cell_as_fixnum!(addr).get_num() as usize;

        let prev_b = self.machine_st.stack.index_or_frame(self.machine_st.b).prelude.b;
        let prev_b = self.machine_st.stack.index_or_frame(prev_b).prelude.b;

        if prev_b > old_b {
            self.machine_st.fail = true;
        }
    }

    #[inline(always)]
    pub(crate) fn copy_term_without_attr_vars(&mut self) {
        self.machine_st.copy_term(AttrVarPolicy::StripAttributes);
    }

    #[inline(always)]
    pub(crate) fn fetch_global_var(&mut self) {
        let key = cell_as_atom!(self.deref_register(1));
        let addr = self.machine_st.registers[2];

        match self.indices.global_variables.get_mut(&key) {
            Some((ref ball, ref mut loc)) => match loc {
                Some(value_loc) => {
                    unify_fn!(self.machine_st, addr, *value_loc);
                }
                None if !ball.stub.is_empty() => {
                    let h = self.machine_st.heap.len();
                    let stub = ball.copy_and_align(h);

                    self.machine_st.heap.extend(stub.into_iter());

                    unify_fn!(self.machine_st, addr, heap_loc_as_cell!(h));

                    if !self.machine_st.fail {
                        *loc = Some(heap_loc_as_cell!(h));
                        self.machine_st.trail(TrailRef::BlackboardEntry(key));
                    }
                }
                _ => self.machine_st.fail = true,
            },
            None => self.machine_st.fail = true,
        };
    }

    #[inline(always)]
    pub(crate) fn put_code(&mut self) -> CallResult {
        let mut stream = self.machine_st.get_stream_or_alias(
            self.machine_st.registers[1],
            &self.indices.stream_aliases,
            atom!("put_code"),
            2,
        )?;

        self.machine_st.check_stream_properties(
            stream,
            StreamType::Text,
            None,
            atom!("put_code"),
            2,
        )?;

        let stub_gen = || functor_stub(atom!("put_code"), 2);
        let addr = self.deref_register(2);

        if addr.is_var() {
            let err = self.machine_st.instantiation_error();
            return Err(self.machine_st.error_form(err, stub_gen()));
        } else {
            match Number::try_from(addr) {
                Ok(Number::Integer(n)) => {
                    if let Some(c) = n.to_u32().and_then(|c| char::try_from(c).ok()) {
                        write!(&mut stream, "{}", c).unwrap();
                        return Ok(());
                    }
                }
                Ok(Number::Fixnum(n)) => {
                    let n = n.get_num();

                    if let Some(c) = u32::try_from(n).ok().and_then(|c| char::from_u32(c)) {
                        write!(&mut stream, "{}", c).unwrap();
                        return Ok(());
                    }
                }
                _ => {
                    let err = self.machine_st.type_error(ValidType::Integer, addr);
                    return Err(self.machine_st.error_form(err, stub_gen()));
                }
            }

            let err = self.machine_st.representation_error(RepFlag::CharacterCode);
            return Err(self.machine_st.error_form(err, stub_gen()));
        }
    }

    #[inline(always)]
    pub(crate) fn put_char(&mut self) -> CallResult {
        let mut stream = self.machine_st.get_stream_or_alias(
            self.machine_st.registers[1],
            &self.indices.stream_aliases,
            atom!("put_char"),
            2,
        )?;

        self.machine_st.check_stream_properties(
            stream,
            StreamType::Text,
            None,
            atom!("put_char"),
            2,
        )?;

        let stub_gen = || functor_stub(atom!("put_char"), 2);
        let addr = self.deref_register(2);

        if addr.is_var() {
            let err = self.machine_st.instantiation_error();
            return Err(self.machine_st.error_form(err, stub_gen()));
        } else {
            read_heap_cell!(addr,
                (HeapCellValueTag::Atom, (name, _arity)) => {
                    if let Some(c) = name.as_char() {
                        write!(&mut stream, "{}", c).unwrap();
                        return Ok(());
                    }
                }
                (HeapCellValueTag::Char, c) => {
                    write!(&mut stream, "{}", c).unwrap();
                    return Ok(());
                }
                _ => {
                }
            );

            let err = self.machine_st.type_error(ValidType::Character, addr);
            return Err(self.machine_st.error_form(err, stub_gen()));
        }
    }

    #[inline(always)]
    pub(crate) fn put_chars(&mut self) -> CallResult {
        let mut stream = self.machine_st.get_stream_or_alias(
            self.machine_st.registers[1],
            &self.indices.stream_aliases,
            atom!("$put_chars"),
            2,
        )?;

        let mut bytes = Vec::new();
        let stub_gen = || functor_stub(atom!("$put_chars"), 2);

        if let Some(string) = self.machine_st.value_to_str_like(self.machine_st.registers[2]) {
            if stream.options().stream_type() == StreamType::Binary {
                for c in string.as_str().chars() {
                    if c as u32 > 255 {
                        let err = self.machine_st.type_error(ValidType::Byte, char_as_cell!(c));
                        return Err(self.machine_st.error_form(err, stub_gen()));
                    }

                    bytes.push(c as u8);
            }
            } else {
                bytes = string.as_str().bytes().collect();
            }

            match stream.write_all(&bytes) {
                Ok(_) => {
                }
                _ => {
                    let addr = stream_as_cell!(stream);
                    let err = self.machine_st.existence_error(ExistenceError::Stream(addr));

                    return Err(self.machine_st.error_form(err, stub_gen()));
                }
            }
        } else {
            self.machine_st.fail = true;
        }

        Ok(())
    }

    #[inline(always)]
    pub(crate) fn put_byte(&mut self) -> CallResult {
        let mut stream = self.machine_st.get_stream_or_alias(
            self.machine_st.registers[1],
            &self.indices.stream_aliases,
            atom!("put_byte"),
            2,
        )?;

        self.machine_st.check_stream_properties(
            stream,
            StreamType::Binary,
            None,
            atom!("put_byte"),
            2,
        )?;

        let stub_gen = || functor_stub(atom!("put_byte"), 2);
        let addr = self.deref_register(2);

        if addr.is_var() {
            let err = self.machine_st.instantiation_error();
            return Err(self.machine_st.error_form(err, stub_gen()));
        } else {
            match Number::try_from(addr) {
                Ok(Number::Integer(n)) => {
                    if let Some(nb) = n.to_u8() {
                        match stream.write(&mut [nb]) {
                            Ok(1) => {
                                return Ok(());
                            }
                            _ => {
                                let err = self.machine_st.existence_error(
                                    ExistenceError::Stream(stream_as_cell!(stream))
                                );

                                return Err(self.machine_st.error_form(err, stub_gen()));
                            }
                        }
                    }
                }
                Ok(Number::Fixnum(n)) => {
                    if let Ok(nb) = u8::try_from(n.get_num()) {
                        match stream.write(&mut [nb]) {
                            Ok(1) => {
                                return Ok(());
                            }
                            _ => {
                                let err = self.machine_st.existence_error(
                                    ExistenceError::Stream(stream_as_cell!(stream))
                                );

                                return Err(self.machine_st.error_form(err, stub_gen()));
                            }
                        }
                    }
                }
                _ => {
                }
            }
        }

        let err = self.machine_st.type_error(ValidType::Byte, self.machine_st.registers[2]);
        Err(self.machine_st.error_form(err, stub_gen()))
    }

    #[inline(always)]
    pub(crate) fn get_byte(&mut self) -> CallResult {
        let mut stream = self.machine_st.get_stream_or_alias(
            self.machine_st.registers[1],
            &self.indices.stream_aliases,
            atom!("get_byte"),
            2,
        )?;

        self.machine_st.check_stream_properties(
            stream,
            StreamType::Binary,
            Some(self.machine_st.registers[2]),
            atom!("get_byte"),
            2,
        )?;

        if stream.past_end_of_stream() {
            self.machine_st.eof_action(self.machine_st.registers[2], stream, atom!("get_byte"), 2)?;

            if EOFAction::Reset != stream.options().eof_action() {
                return Ok(());
            } else if self.machine_st.fail {
                return Ok(());
            }
        }

        let stub_gen = || functor_stub(atom!("get_byte"), 2);
        let addr = self.deref_register(2);

        let addr = if addr.is_var() {
            addr
        } else {
            match Number::try_from(addr) {
                Ok(Number::Integer(ref n)) if **n == -1_i64 => {
                    fixnum_as_cell!(Fixnum::build_with(-1))
                }
                Ok(Number::Fixnum(n)) if n.get_num() == -1_i64 => {
                    fixnum_as_cell!(Fixnum::build_with(-1))
                }
                Ok(Number::Integer(n)) => {
                    if let Some(nb) = n.to_u8() {
                        fixnum_as_cell!(Fixnum::build_with(nb as i64))
                    } else {
                        let err = self.machine_st.type_error(ValidType::InByte, addr);
                        return Err(self.machine_st.error_form(err, stub_gen()));
                    }
                }
                Ok(Number::Fixnum(n)) => {
                    if let Ok(nb) = u8::try_from(n.get_num()) {
                        fixnum_as_cell!(Fixnum::build_with(nb as i64))
                    } else {
                        let err = self.machine_st.type_error(ValidType::InByte, addr);
                        return Err(self.machine_st.error_form(err, stub_gen()));
                    }
                }
                _ => {
                    let err = self.machine_st.type_error(ValidType::InByte, addr);
                    return Err(self.machine_st.error_form(err, stub_gen()));
                }
            }
        };

        loop {
            let mut b = [0u8; 1];

            match stream.read(&mut b) {
                Ok(1) => {
                    self.machine_st.unify_fixnum(Fixnum::build_with(b[0] as i64), addr);
                    break;
                }
                _ => {
                    stream.set_past_end_of_stream(true);
                    self.machine_st.unify_fixnum(Fixnum::build_with(-1), self.machine_st.registers[2]);
                    break;
                }
            }
        }

        Ok(())
    }

    #[inline(always)]
    pub(crate) fn get_char(&mut self) -> CallResult {
        let mut stream = self.machine_st.get_stream_or_alias(
            self.machine_st.registers[1],
            &self.indices.stream_aliases,
            atom!("get_char"),
            2,
        )?;

        self.machine_st.check_stream_properties(
            stream,
            StreamType::Text,
            Some(self.machine_st.registers[2]),
            atom!("get_char"),
            2,
        )?;

        if stream.past_end_of_stream() {
            if EOFAction::Reset != stream.options().eof_action() {
                return Ok(());
            } else if self.machine_st.fail {
                return Ok(());
            }
        }

        let addr = self.deref_register(2);

        if stream.at_end_of_stream() {
            let end_of_file = atom!("end_of_file");
            stream.set_past_end_of_stream(true);

            self.machine_st.unify_atom(
                end_of_file,
                addr
            );

            return Ok(());
        }

        let stub_gen = || functor_stub(atom!("get_char"), 2);
        let result = self.machine_st.open_parsing_stream(stream);

        let addr = if addr.is_var() {
            addr
        } else {
            read_heap_cell!(addr,
                (HeapCellValueTag::Atom, (atom, _arity)) => {
                    char_as_cell!(atom.as_char().unwrap())
                }
                (HeapCellValueTag::Char) => {
                    addr
                }
                _ => {
                    let err = self.machine_st.type_error(ValidType::InCharacter, addr);
                    return Err(self.machine_st.error_form(err, stub_gen()));
                }
            )
        };

        let mut iter = match result {
            Ok(iter) => iter,
            Err(e) => {
                if e.is_unexpected_eof() {
                    return self.machine_st.eof_action(
                        self.machine_st.registers[2],
                        stream,
                        atom!("get_char"),
                        2,
                    );
                } else {
                    let err = self.machine_st.session_error(SessionError::from(e));
                    return Err(self.machine_st.error_form(err, stub_gen()));
                }
            }
        };

        loop {
            match iter.read_char() {
                Some(Ok(c)) => {
                    self.machine_st.unify_char(c, addr);
                    break;
                }
                _ => {
                    self.machine_st.eof_action(
                        self.machine_st.registers[2],
                        stream,
                        atom!("get_char"),
                        2,
                    )?;

                    if EOFAction::Reset != stream.options().eof_action() {
                        break;
                    } else if self.machine_st.fail {
                        break;
                    }
                }
            }
        }

        Ok(())
    }

    #[inline(always)]
    pub(crate) fn get_n_chars(&mut self) -> CallResult {
        let stream = self.machine_st.get_stream_or_alias(
            self.machine_st.registers[1],
            &self.indices.stream_aliases,
            atom!("get_n_chars"),
            3,
        )?;

        let num = match Number::try_from(self.deref_register(2)) {
            Ok(Number::Fixnum(n)) => usize::try_from(n.get_num()).unwrap(),
            Ok(Number::Integer(n)) => match n.to_usize() {
                Some(u) => u,
                _ => {
                    self.machine_st.fail = true;
                    return Ok(());
                }
            },
            _ => {
                unreachable!()
            }
        };

        let mut string = String::new();

        if stream.options().stream_type() == StreamType::Binary {
            let mut buf = vec![];
            let mut chunk = stream.take(num as u64);

            chunk.read_to_end(&mut buf).ok();

            for c in buf {
                string.push(c as char);
            }
        } else {
            let mut iter = self.machine_st.open_parsing_stream(stream)
                .map_err(|e| {
                    let err = self.machine_st.session_error(SessionError::from(e));
                    let stub = functor_stub(atom!("get_n_chars"), 2);

                    self.machine_st.error_form(err, stub)
                })?;

            for _ in 0..num {
                let result = iter.read_char();

                match result {
                    Some(Ok(c)) => {
                        string.push(c);
                    }
                    _ => {
                        break;
                    }
                }
            }
        };

        let output = self.deref_register(3);
        let atom = self.machine_st.atom_tbl.build_with(&string);

        self.machine_st.unify_complete_string(atom, output);
        Ok(())
    }

    #[inline(always)]
    pub(crate) fn get_code(&mut self) -> CallResult {
        let mut stream = self.machine_st.get_stream_or_alias(
            self.machine_st.registers[1],
            &self.indices.stream_aliases,
            atom!("get_code"),
            2,
        )?;

        self.machine_st.check_stream_properties(
            stream,
            StreamType::Text,
            Some(self.machine_st.registers[2]),
            atom!("get_code"),
            2,
        )?;

        if stream.past_end_of_stream() {
            if EOFAction::Reset != stream.options().eof_action() {
                return Ok(());
            } else if self.machine_st.fail {
                return Ok(());
            }
        }

        let addr = self.deref_register(2);

        if stream.at_end_of_stream() {
            stream.set_past_end_of_stream(true);

            self.machine_st.unify_fixnum(
                Fixnum::build_with(-1),
                addr,
            );

            return Ok(());
        }

        let stub_gen = || functor_stub(atom!("get_code"), 2);

        let addr = if addr.is_var() {
            addr
        } else {
            match Number::try_from(addr) {
                Ok(Number::Integer(n)) => {
                    let n = n
                        .to_u32()
                        .and_then(|n| std::char::from_u32(n));

                    if let Some(n) = n {
                        fixnum_as_cell!(Fixnum::build_with(n as i64))
                    } else {
                        let err = self.machine_st.representation_error(RepFlag::InCharacterCode);
                        return Err(self.machine_st.error_form(err, stub_gen()));
                    }
                }
                Ok(Number::Fixnum(n)) => {
                    let nf = u32::try_from(n.get_num())
                        .ok()
                        .and_then(|n| std::char::from_u32(n));

                    if nf.is_some() {
                        fixnum_as_cell!(n)
                    } else {
                        let err = self.machine_st.representation_error(RepFlag::InCharacterCode);
                        return Err(self.machine_st.error_form(err, stub_gen()));
                    }
                }
                _ => {
                    let err = self.machine_st.type_error(ValidType::Integer, self.machine_st.registers[2]);
                    return Err(self.machine_st.error_form(err, stub_gen()));
                }
            }
        };

        let mut iter = self.machine_st.open_parsing_stream(stream)
            .map_err(|e| {
                let err = self.machine_st.session_error(SessionError::from(e));
                let stub = functor_stub(atom!("get_code"), 2);

                self.machine_st.error_form(err, stub)
            })?;

        loop {
            let result = iter.read_char();

            match result {
                Some(Ok(c)) => {
                    self.machine_st.unify_fixnum(Fixnum::build_with(c as i64), addr);
                    break;
                }
                _ => {
                    self.machine_st.eof_action(
                        self.machine_st.registers[2],
                        stream,
                        atom!("get_code"),
                        2,
                    )?;

                    if EOFAction::Reset != stream.options().eof_action() {
                        break;
                    } else if self.machine_st.fail {
                        break;
                    }
                }
            }
        }

        Ok(())
    }

    #[inline(always)]
    pub(crate) fn first_stream(&mut self) {
        let mut first_stream = None;
        let mut null_streams = BTreeSet::new();

        for stream in self.indices.streams.iter().cloned() {
            if !stream.is_null_stream() {
                first_stream = Some(stream);
                break;
            } else {
                null_streams.insert(stream);
            }
        }

        self.indices.streams = self.indices.streams.sub(&null_streams);

        if let Some(first_stream) = first_stream {
            let stream = stream_as_cell!(first_stream);

            let var = self.deref_register(1).as_var().unwrap();

            self.machine_st.bind(var, stream);
        } else {
            self.machine_st.fail = true;
        }
    }

    #[inline(always)]
    pub(crate) fn next_stream(&mut self) {
        let prev_stream = cell_as_stream!(self.deref_register(1));

        let mut next_stream = None;
        let mut null_streams = BTreeSet::new();

        for stream in self.indices
            .streams
            .range(prev_stream..)
            .skip(1)
            .cloned()
        {
            if !stream.is_null_stream() {
                next_stream = Some(stream);
                break;
            } else {
                null_streams.insert(stream);
            }
        }

        self.indices.streams = self.indices.streams.sub(&null_streams);

        if let Some(next_stream) = next_stream {
            let var = self.deref_register(2).as_var().unwrap();

            let next_stream = stream_as_cell!(next_stream);
            self.machine_st.bind(var, next_stream);
        } else {
            self.machine_st.fail = true;
        }
    }

    #[inline(always)]
    pub(crate) fn flush_output(&mut self) -> CallResult {
        let mut stream = self.machine_st.get_stream_or_alias(
            self.machine_st.registers[1],
            &self.indices.stream_aliases,
            atom!("flush_output"),
            1,
        )?;

        if !stream.is_output_stream() {
            let stub = functor_stub(atom!("flush_output"), 1);
            let addr = stream_as_cell!(stream);

            let err = self.machine_st.permission_error(
                Permission::OutputStream,
                atom!("stream"),
                addr,
            );

            return Err(self.machine_st.error_form(err, stub));
        }

        stream.flush().unwrap();
        Ok(())
    }

    #[inline(always)]
    pub(crate) fn get_single_char(&mut self) -> CallResult {
        let ctrl_c = KeyEvent {
            code: KeyCode::Char('c'),
            modifiers: KeyModifiers::CONTROL,
        };

        let key = get_key();

        if key == ctrl_c {
            let stub = functor_stub(atom!("get_single_char"), 1);
            let err = self.machine_st.interrupt_error();
            let err = self.machine_st.error_form(err, stub);

            return Err(err);
        }

        let c = match key.code {
            KeyCode::Enter => '\n',
            KeyCode::Tab => '\t',
            KeyCode::Char(c) => c,
            _ => unreachable!(),
        };

        let a1 = self.deref_register(1);
        self.machine_st.unify_char(
            c,
            a1,
        );

        Ok(())
    }

    #[inline(always)]
    pub(crate) fn head_is_dynamic(&mut self) {
        let module_name = cell_as_atom!(self.deref_register(1));

        match self.machine_st.name_and_arity_from_heap(self.machine_st.registers[2]) {
            Some((name, arity)) => {
                self.machine_st.fail = !self.indices.is_dynamic_predicate(module_name, (name, arity));
            }
            None => {
                self.machine_st.fail = true;
            }
        }
    }

    #[inline(always)]
    pub(crate) fn close(&mut self) -> CallResult {
        let mut stream = self.machine_st.get_stream_or_alias(
            self.machine_st.registers[1],
            &self.indices.stream_aliases,
            atom!("close"),
            2,
        )?;

        if !stream.is_input_stream() {
            stream.flush().unwrap(); // 8.11.6.1b)
        }

        self.indices.streams.remove(&stream);

        if stream == self.user_input {
            self.user_input = self.indices
                .stream_aliases
                .get(&atom!("user_input"))
                .cloned()
                .unwrap();

            self.indices.streams.insert(self.user_input);
        } else if stream == self.user_output {
            self.user_output = self.indices
                .stream_aliases
                .get(&atom!("user_output"))
                .cloned()
                .unwrap();

            self.indices.streams.insert(self.user_output);
        }

        if !stream.is_stdin() && !stream.is_stdout() && !stream.is_stderr() {
            if let Some(alias) = stream.options().get_alias() {
                self.indices.stream_aliases.remove(&alias);
            }

            let close_result = stream.close();

            if let Err(_) = close_result {
                let stub = functor_stub(atom!("close"), 1);
                let addr = stream_as_cell!(stream);
                let err  = self.machine_st.existence_error(ExistenceError::Stream(addr));

                return Err(self.machine_st.error_form(err, stub));
            }
        }

        Ok(())
    }

    #[inline(always)]
    pub(crate) fn copy_to_lifted_heap(&mut self) {
        let lh_offset = cell_as_fixnum!(
            self.deref_register(1)
        ).get_num() as usize;

        let copy_target = self.machine_st.registers[2];

        let old_threshold = self.machine_st.copy_findall_solution(lh_offset, copy_target);
        let new_threshold = self.machine_st.lifted_heap.len() - lh_offset;

        self.machine_st.lifted_heap[old_threshold] = heap_loc_as_cell!(new_threshold);

        for addr in self.machine_st.lifted_heap[old_threshold + 1 ..].iter_mut() {
            *addr -= self.machine_st.heap.len() + lh_offset;
        }
    }

    #[inline(always)]
    pub(crate) fn lookup_db_ref(&mut self) {
        let module_name = self.deref_register(1);
        let name = cell_as_atom!(self.deref_register(2));
        let arity = cell_as_fixnum!(self.deref_register(3)).get_num() as usize;

        let module_name = read_heap_cell!(module_name,
            (HeapCellValueTag::Atom, (module_name, _arity)) => {
                module_name
            }
            (HeapCellValueTag::AttrVar | HeapCellValueTag::Var) => {
                atom!("user")
            }
            _ => {
                unreachable!()
            }
        );

        self.machine_st.fail = self.indices
            .get_predicate_code_index(name, arity, module_name)
            .is_none();
    }

    #[inline(always)]
    pub(crate) fn get_db_refs(&mut self) {
        let name_match: fn(Atom, Atom) -> bool;
        let arity_match: fn(usize, usize) -> bool;

        let module_name = read_heap_cell!(self.deref_register(1),
            (HeapCellValueTag::Atom, (module_name, _arity)) => {
                module_name
            }
            (HeapCellValueTag::AttrVar | HeapCellValueTag::Var | HeapCellValueTag::StackVar) => {
                atom!("user")
            }
            _ => {
                unreachable!()
            }
        );

        let atom = self.deref_register(2);

        let pred_atom = if atom.is_var() {
            name_match = |_, _| true;
            atom!("")
        } else {
            name_match = |atom_1, atom_2| atom_1 == atom_2;
            cell_as_atom!(atom)
        };

        let arity = self.deref_register(3);

        let pred_arity = if arity.is_var() {
            arity_match = |_, _| true;
            0
        } else {
            arity_match = |arity_1, arity_2| arity_1 == arity_2;

            let arity = match Number::try_from(arity) {
                Ok(Number::Fixnum(n)) => Some(n.get_num() as usize),
                Ok(Number::Integer(n)) => n.to_usize(),
                _ => None,
            };

            if let Some(arity) = arity {
                arity
            } else {
                self.machine_st.fail = true;
                return;
            }
        };

        let h = self.machine_st.heap.len();
        let mut num_functors = 0;

        let code_dir = if module_name == atom!("user") {
            &self.indices.code_dir
        } else {
            match self.indices.modules.get(&module_name).map(|module| &module.code_dir) {
                Some(code_dir) => code_dir,
                None => {
                    self.machine_st.fail = true;
                    return;
                }
            }
        };

        for (name, arity) in code_dir.keys() {
            if name_match(pred_atom, *name) && arity_match(pred_arity, *arity) {
                self.machine_st.heap.extend(
                    functor!(atom!("/"), [cell(atom_as_cell!(name)), fixnum(*arity)]),
                );

                num_functors += 1;
            }
        }

        if num_functors > 0 {
            let h = iter_to_heap_list(
                &mut self.machine_st.heap,
                (0 .. num_functors).map(|i| str_loc_as_cell!(h + 3 * i)),
            );

            unify!(self.machine_st, heap_loc_as_cell!(h), self.machine_st.registers[4]);
        } else {
            unify!(self.machine_st, empty_list_as_cell!(), self.machine_st.registers[4]);
        }
    }

    #[inline(always)]
    pub(crate) fn get_next_op_db_ref(&mut self) {
        let prec = self.deref_register(1);

        if let Some(prec_var) = prec.as_var() {
            let spec = self.deref_register(2);
            let op = self.deref_register(3);
            let orig_op = self.deref_register(7);

            let spec_num = if spec.get_tag() == HeapCellValueTag::Atom {
                (match cell_as_atom!(spec) {
                    atom!("xfx") => XFX,
                    atom!("xfy") => XFY,
                    atom!("yfx") => YFX,
                    atom!("fx") => FX,
                    atom!("fy") => FY,
                    atom!("xf") => XF,
                    _ => unreachable!(),
                }) as u8
            } else {
                0
            };

            let unossified_op_dir = if !orig_op.is_var() {
                let orig_op = read_heap_cell!(orig_op,
                    (HeapCellValueTag::Atom, (name, _arity)) => {
                        name
                    }
                    (HeapCellValueTag::Str, s) => {
                        cell_as_atom!(self.machine_st.heap[s])
                    }
                    (HeapCellValueTag::Char, c) => {
                        self.machine_st.atom_tbl.build_with(&c.to_string())
                    }
                    _ => {
                        unreachable!()
                    }
                );

                let op_descs = [
                    self.indices.op_dir.get_key_value(&(orig_op, Fixity::In)),
                    self.indices.op_dir.get_key_value(&(orig_op, Fixity::Pre)),
                    self.indices.op_dir.get_key_value(&(orig_op, Fixity::Post)),
                ];

                let number_of_keys = op_descs[0].is_some() as usize +
                    op_descs[1].is_some() as usize +
                    op_descs[2].is_some() as usize;

                match number_of_keys {
                    0 => {
                        self.machine_st.fail = true;
                        return;
                    }
                    1 => {
                        for op_desc in op_descs {
                            if let Some((_, op_desc)) = op_desc {
                                let (op_prec, op_spec) =
                                    (op_desc.get_prec(), op_desc.get_spec());

                                if op_prec == 0 {
                                    // 8.14.4, note 2
                                    self.machine_st.fail = true;
                                    return;
                                }

                                let op_spec = match op_spec as u32 {
                                    XFX => atom!("xfx"),
                                    XFY => atom!("xfy"),
                                    YFX => atom!("yfx"),
                                    FX => atom!("fx"),
                                    FY => atom!("fy"),
                                    XF => atom!("xf"),
                                    YF => atom!("yf"),
                                    _ => unreachable!(),
                                };

                                let op_prec = Fixnum::build_with(op_prec as i64);

                                self.machine_st.unify_fixnum(op_prec, prec);
                                self.machine_st.unify_atom(op_spec, spec);
                            }
                        }

                        return;
                    }
                    _ => {
                        let mut unossified_op_dir = OssifiedOpDir::new();

                        for op_desc in op_descs {
                            if let Some((key, op_desc)) = op_desc {
                                let (prec, spec) = (op_desc.get_prec(), op_desc.get_spec());

                                if prec == 0 {
                                    // 8.14.4, note 2
                                    continue;
                                }

                                unossified_op_dir.insert(*key, (prec as usize, spec as Specifier));
                            }
                        }

                        unossified_op_dir
                    }
                }
            } else {
                let mut unossified_op_dir = OssifiedOpDir::new();

                unossified_op_dir.extend(self.indices.op_dir.iter().filter_map(
                    |(key, op_desc)| {
                        let (other_prec, other_spec) = (op_desc.get_prec(), op_desc.get_spec());
                        let name = key.0;

                        if other_prec == 0 {
                            // 8.14.4, note 2
                            return None;
                        }

                        if (!orig_op.is_var() && atom_as_cell!(name) != orig_op) ||
                            (!spec.is_var() && other_spec != spec_num) {
                                return None;
                            }

                        Some((*key, (other_prec as usize, other_spec as Specifier)))
                    }
                ));

                unossified_op_dir
            };

            let ossified_op_dir = arena_alloc!(unossified_op_dir, &mut self.machine_st.arena);

            match ossified_op_dir.iter().next() {
                Some(((op_atom, _), (op_prec, op_spec))) => {
                    let ossified_op_dir_var = self.deref_register(4).as_var().unwrap();

                    let spec_atom = match *op_spec {
                        FX => atom!("fx"),
                        FY => atom!("fy"),
                        XF => atom!("xf"),
                        YF => atom!("yf"),
                        XFX => atom!("xfx"),
                        XFY => atom!("xfy"),
                        YFX => atom!("yfx"),
                        _ => {
                            self.machine_st.fail = true;
                            return;
                        }
                    };

                    let spec_var = spec.as_var().unwrap();
                    let op_var = op.as_var().unwrap();

                    self.machine_st.bind(prec_var, fixnum_as_cell!(Fixnum::build_with(*op_prec as i64)));
                    self.machine_st.bind(spec_var, atom_as_cell!(spec_atom));
                    self.machine_st.bind(op_var, atom_as_cell!(op_atom));
                    self.machine_st.bind(ossified_op_dir_var, typed_arena_ptr_as_cell!(ossified_op_dir));
                }
                None => {
                    self.machine_st.fail = true;
                    return;
                }
            }
        } else {
            let spec = cell_as_atom!(self.deref_register(2));
            let op_atom = cell_as_atom!(self.deref_register(3));
            let ossified_op_dir_cell = self.deref_register(4);

            if ossified_op_dir_cell.is_var() {
                self.machine_st.fail = true;
                return;
            }

            let ossified_op_dir = cell_as_ossified_op_dir!(
                ossified_op_dir_cell
            );

            let fixity = match spec {
                atom!("xfy") | atom!("yfx") | atom!("xfx") => Fixity::In,
                atom!("xf") | atom!("yf") => Fixity::Post,
                atom!("fx") | atom!("fy") => Fixity::Pre,
                _ => {
                    self.machine_st.fail = true;
                    return;
                }
            };

            match self.machine_st.get_next_db_ref(
                &self.indices,
                &DBRef::Op(op_atom, fixity, ossified_op_dir),
            ) {
                Some(DBRef::Op(op_atom, fixity, ossified_op_dir)) => {
                    let (prec, spec) = ossified_op_dir.get(&(op_atom, fixity)).unwrap();

                    let prec_var = self.machine_st.deref(self.machine_st.registers[5])
                        .as_var().unwrap();

                    let spec_var = self.machine_st.deref(self.machine_st.registers[6])
                        .as_var().unwrap();

                    let op_var = self.machine_st.deref(self.machine_st.registers[7])
                        .as_var().unwrap();

                    let spec_atom = match *spec {
                        FX => atom!("fx"),
                        FY => atom!("fy"),
                        XF => atom!("xf"),
                        YF => atom!("yf"),
                        XFX => atom!("xfx"),
                        XFY => atom!("xfy"),
                        YFX => atom!("yfx"),
                        _ => {
                            self.machine_st.fail = true;
                            return;
                        }
                    };

                    self.machine_st.bind(prec_var, fixnum_as_cell!(Fixnum::build_with(*prec as i64)));
                    self.machine_st.bind(spec_var, atom_as_cell!(spec_atom));
                    self.machine_st.bind(op_var, atom_as_cell!(op_atom));
                }
                Some(DBRef::NamedPred(..)) | None => {
                    self.machine_st.fail = true;
                }
            }
        }
    }

    #[inline(always)]
    pub(crate) fn maybe(&mut self) {
        fn generate_random_bits(num_bits: usize) -> u64 {
            let mut rng = rand::thread_rng();
            let rand = rng.borrow_mut();
            let mut random_bits: u64 = 0;

            for _ in 0..num_bits {
                random_bits <<= 1;

                if rand.gen_bool(0.5) {
                    random_bits |= 1;
                }
            }

            random_bits
        }

        let result = {
            generate_random_bits(1) == 0
        };

        self.machine_st.fail = result;
    }

    #[inline(always)]
    pub(crate) fn cpu_now(&mut self) {
        let secs = ProcessTime::now().as_duration().as_secs_f64();
        let secs = float_alloc!(secs, self.machine_st.arena);

        self.machine_st.unify_f64(secs, self.machine_st.registers[1]);
    }

    #[inline(always)]
    pub(crate) fn det_length_rundown(&mut self) -> CallResult {
        let stub_gen = || functor_stub(atom!("length"), 2);
        let len = self.deref_register(2);

        let n = match Number::try_from(len) {
            Ok(Number::Fixnum(n)) => n.get_num() as usize,
            Ok(Number::Integer(n)) => match n.to_usize() {
                Some(n) => n,
                None => {
                    let err = self.machine_st.resource_error(len);
                    return Err(self.machine_st.error_form(err, stub_gen()));
                }
            }
            _ => {
                unreachable!()
            }
        };

        let h = self.machine_st.heap.len();

        iter_to_heap_list(
            &mut self.machine_st.heap,
            (0 .. n).map(|i| heap_loc_as_cell!(h + 2 * i + 1)),
        );

        let tail = self.deref_register(1);
        self.machine_st.bind(tail.as_var().unwrap(), heap_loc_as_cell!(h));

        Ok(())
    }

    #[inline(always)]
    pub(crate) fn http_open(&mut self) -> CallResult {
        let address_sink = self.deref_register(1);
        let method =  read_heap_cell!(self.deref_register(3),
            (HeapCellValueTag::Atom, (name, arity)) => {
                debug_assert_eq!(arity, 0);
                match name {
                    atom!("get") => Method::GET,
                    atom!("post") => Method::POST,
                    atom!("put") => Method::PUT,
                    atom!("delete") => Method::DELETE,
                    atom!("patch") => Method::PATCH,
                    atom!("head") => Method::HEAD,
                    _ => unreachable!(),
                }
            }
            _ => {
                unreachable!()
            }
        );
        let address_status = self.deref_register(4);
        let address_data = self.deref_register(5);
        let mut bytes: Vec<u8> = Vec::new();
        if let Some(string) = self.machine_st.value_to_str_like(address_data) {
            bytes = string.as_str().bytes().collect();
        }
        let stub_gen = || functor_stub(atom!("http_open"), 3);

        let headers = match self.machine_st.try_from_list(self.machine_st.registers[7], stub_gen) {
            Ok(addrs) => {
                let mut header_map = HeaderMap::new();
                for heap_cell in addrs{
                   read_heap_cell!(heap_cell,
                       (HeapCellValueTag::Str, s) => {
                           let name = cell_as_atom_cell!(self.machine_st.heap[s]).get_name();
                           let value = self.machine_st.value_to_str_like(self.machine_st.heap[s + 1]).unwrap();
                           header_map.insert(HeaderName::from_str(name.as_str()).unwrap(), HeaderValue::from_str(value.as_str()).unwrap());
                       }
                       _ => {
                           unreachable!()
                       }
                   )
                }
                header_map
            },
            Err(e) => return Err(e)
        };
        if let Some(address_sink) = self.machine_st.value_to_str_like(address_sink) {
            let address_string = address_sink.as_str(); //to_string();
<<<<<<< HEAD
            let address: Uri = address_string.parse().unwrap();

            let runtime = tokio::runtime::Handle::current();
            let stream = runtime.block_on(async {
                let https = HttpsConnector::new();
                let client = Client::builder()
                    .build::<_, hyper::Body>(https);

                // request
                let mut req = Request::builder()
                    .method(method)
                    .uri(address)
                    .body(Body::from(bytes))
                    .unwrap();
                // request headers
                *req.headers_mut() = headers;
                // do it!
                let resp = client.request(req).await.unwrap();
                // status code
                let status = resp.status().as_u16();
                self.machine_st.unify_fixnum(Fixnum::build_with(status as i64), address_status);
                // headers
                let headers: Vec<HeapCellValue> = resp.headers().iter().map(|(header_name, header_value)| {
                    let h = self.machine_st.heap.len();
=======
            let address: Url = address_string.parse().unwrap();
>>>>>>> ec450fc5

	    let client = reqwest::blocking::Client::builder()
		.build()
		.unwrap();

	    // request
	    let mut req = reqwest::blocking::Request::new(method, address);

	    *req.headers_mut() = headers;
	    if bytes.len() > 0 {
		*req.body_mut() = Some(reqwest::blocking::Body::from(bytes));
	    }

	    // do it!
	    match client.execute(req) {
		Ok(resp) => {
		    // status code
		    let status = resp.status().as_u16();
		    self.machine_st.unify_fixnum(Fixnum::build_with(status as i64), address_status);
		    // headers
		    let headers: Vec<HeapCellValue> = resp.headers().iter().map(|(header_name, header_value)| {
			let h = self.machine_st.heap.len();

			let header_term = functor!(
			    self.machine_st.atom_tbl.build_with(header_name.as_str()),
			    [cell(string_as_cstr_cell!(self.machine_st.atom_tbl.build_with(header_value.to_str().unwrap())))]
			);

			self.machine_st.heap.extend(header_term.into_iter());
			str_loc_as_cell!(h)
		    }).collect();

		    let headers_list = iter_to_heap_list(&mut self.machine_st.heap, headers.into_iter());
		    unify!(self.machine_st, heap_loc_as_cell!(headers_list), self.machine_st.registers[6]);
		    // body
		    let reader = resp.bytes().unwrap().reader();

		    let mut stream = Stream::from_http_stream(
			self.machine_st.atom_tbl.build_with(&address_string),
			Box::new(reader),
			&mut self.machine_st.arena
		    );
		    *stream.options_mut() = StreamOptions::default();
		    if let Some(alias) = stream.options().get_alias() {
			self.indices.stream_aliases.insert(alias, stream);
		    }

		    self.indices.streams.insert(stream);

		    let stream = stream_as_cell!(stream);

		    let stream_addr = self.deref_register(2);
		    self.machine_st.bind(stream_addr.as_var().unwrap(), stream);
		},
		Err(_) => {
		    self.machine_st.fail = true;
		}
	    }
        } else {
            let err = self.machine_st.domain_error(DomainErrorType::SourceSink, address_sink);
            let stub = functor_stub(atom!("http_open"), 3);

            return Err(self.machine_st.error_form(err, stub));
        }

        Ok(())
    }

    #[inline(always)]
    pub(crate) fn http_listen(&mut self) -> CallResult {
        let address_sink = self.deref_register(1);
	if let Some(address_str) = self.machine_st.value_to_str_like(address_sink) {
	    let address_string = address_str.as_str();
	    let addr: SocketAddr = match address_string.to_socket_addrs().ok().and_then(|mut s| s.next()) {
		Some(addr) => addr,
                _ => {
                    self.machine_st.fail = true;
                    return Ok(());
                }
	    };

	    let (tx, rx) = std::sync::mpsc::sync_channel(1024);

<<<<<<< HEAD
        let runtime = tokio::runtime::Handle::current();
	    let _guard = runtime.enter();
	    let server = match Server::try_bind(&addr) {
		Ok(server) => server,
=======
	    let _guard = self.runtime.enter();
	    let listener = match self.runtime.block_on(async { tokio::net::TcpListener::bind(addr).await }) {
		Ok(listener) => listener,
>>>>>>> ec450fc5
		Err(_) => {
		    return Err(self.machine_st.open_permission_error(address_sink, atom!("http_listen"), 2));
		}
	    };

<<<<<<< HEAD
	    runtime.spawn(async move {
		let make_svc = make_service_fn(move |_conn| {
=======
	    self.runtime.spawn(async move {
		loop {
>>>>>>> ec450fc5
		    let tx = tx.clone();
		    let (stream, _) = listener.accept().await.unwrap();

		    tokio::task::spawn(async move {
			if let Err(err) = http1::Builder::new()
			    .serve_connection(stream, HttpService {
				tx
			    })
			    .await
			{
			    eprintln!("Error serving connection: {:?}", err);
			}
		    });
		}
	    });
	    let http_listener = HttpListener { incoming: rx };
	    let http_listener = arena_alloc!(http_listener, &mut self.machine_st.arena);
            let addr = self.deref_register(2);
	    self.machine_st.bind(addr.as_var().unwrap(), typed_arena_ptr_as_cell!(http_listener));
	}
	Ok(())
    }

    #[inline(always)]
    pub(crate) fn http_accept(&mut self) -> CallResult {
	let culprit = self.deref_register(1);
	let method = self.deref_register(2);
	let path = self.deref_register(3);
	let query = self.deref_register(5);
	let stream_addr = self.deref_register(6);
	let handle_addr = self.deref_register(7);
	read_heap_cell!(culprit,
	    (HeapCellValueTag::Cons, cons_ptr) => {
		match_untyped_arena_ptr!(cons_ptr,
		    (ArenaHeaderTag::HttpListener, http_listener) => {
		        match http_listener.incoming.recv() {
			    Ok(request) => {
			        let method_atom = match *request.request.method() {
				    Method::GET => atom!("get"),
				    Method::POST => atom!("post"),
				    Method::PUT => atom!("put"),
				    Method::DELETE => atom!("delete"),
				    Method::PATCH => atom!("patch"),
				    Method::HEAD => atom!("head"),
				    _ => unreachable!(),
				};
				let path_atom = self.machine_st.atom_tbl.build_with(request.request.uri().path());
				let path_cell = atom_as_cstr_cell!(path_atom);
				let headers: Vec<HeapCellValue> = request.request.headers().iter().map(|(header_name, header_value)| {
				    let h = self.machine_st.heap.len();

				    let header_term = functor!(
				        self.machine_st.atom_tbl.build_with(header_name.as_str()),
					[cell(string_as_cstr_cell!(self.machine_st.atom_tbl.build_with(header_value.to_str().unwrap())))]
				    );

				    self.machine_st.heap.extend(header_term.into_iter());
				    str_loc_as_cell!(h)
				}).collect();

				let headers_list = iter_to_heap_list(&mut self.machine_st.heap, headers.into_iter());

				let query_str = request.request.uri().query().unwrap_or("");
				let query_atom = self.machine_st.atom_tbl.build_with(query_str);
				let query_cell = string_as_cstr_cell!(query_atom);

				let hyper_req = request.request;
<<<<<<< HEAD
                let runtime = tokio::runtime::Handle::current();
				let buf = runtime.block_on(async {hyper::body::aggregate(hyper_req).await.unwrap()});
=======
				let buf = self.runtime.block_on(async {hyper_req.collect().await.unwrap().aggregate()});
>>>>>>> ec450fc5
				let reader = buf.reader();

				let mut stream = Stream::from_http_stream(
				    path_atom,
				    Box::new(reader),
				    &mut self.machine_st.arena
				);
				*stream.options_mut() = StreamOptions::default();
				stream.options_mut().set_stream_type(StreamType::Binary);
				self.indices.streams.insert(stream);
				let stream = stream_as_cell!(stream);

				let handle = arena_alloc!(request.response, &mut self.machine_st.arena);

				self.machine_st.bind(method.as_var().unwrap(), atom_as_cell!(method_atom));
				self.machine_st.bind(path.as_var().unwrap(), path_cell);
				unify!(self.machine_st, heap_loc_as_cell!(headers_list), self.machine_st.registers[4]);
				self.machine_st.bind(query.as_var().unwrap(), query_cell);
				self.machine_st.bind(stream_addr.as_var().unwrap(), stream);
				self.machine_st.bind(handle_addr.as_var().unwrap(), typed_arena_ptr_as_cell!(handle));
				}
			    Err(_) => {
			        self.machine_st.fail = true;
			    }
			}
		    }
		    _ => {
		        unreachable!();
		    }
		);
	    }
	    _ => {
	        unreachable!();
	    }
	);
	Ok(())
    }

    #[inline(always)]
    pub(crate) fn http_answer(&mut self) -> CallResult {
	let culprit = self.deref_register(1);
	let status_code = self.deref_register(2);
	let status_code: u16 = match Number::try_from(status_code) {
	    Ok(Number::Fixnum(n)) => n.get_num() as u16,
	    Ok(Number::Integer(n)) => match n.to_u16() {
		Some(u) => u,
		_ => {
		    self.machine_st.fail = true;
		    return Ok(());
		}
	    }
	    _ => unreachable!()
	};
	let stub_gen = || functor_stub(atom!("http_listen"), 2);
	let headers = match self.machine_st.try_from_list(self.machine_st.registers[3], stub_gen) {
            Ok(addrs) => {
                let mut header_map = HeaderMap::new();
                for heap_cell in addrs{
                   read_heap_cell!(heap_cell,
                       (HeapCellValueTag::Str, s) => {
                           let name = cell_as_atom_cell!(self.machine_st.heap[s]).get_name();
                           let value = self.machine_st.value_to_str_like(self.machine_st.heap[s + 1]).unwrap();
                           header_map.insert(HeaderName::from_str(name.as_str()).unwrap(), HeaderValue::from_str(value.as_str()).unwrap());
                       }
                       _ => {
                           unreachable!()
                       }
                   )
                }
                header_map
            },
            Err(e) => return Err(e)
        };
	let stream_addr = self.deref_register(4);

	read_heap_cell!(culprit,
	    (HeapCellValueTag::Cons, cons_ptr) => {
		match_untyped_arena_ptr!(cons_ptr,
		    (ArenaHeaderTag::HttpResponse, http_response) => {
			let mut stream = Stream::from_http_sender(
			    http_response,
			    status_code,
			    headers,
			    &mut self.machine_st.arena
			);
			*stream.options_mut() = StreamOptions::default();
			stream.options_mut().set_stream_type(StreamType::Binary);
			self.indices.streams.insert(stream);
			let stream = stream_as_cell!(stream);
			self.machine_st.bind(stream_addr.as_var().unwrap(), stream);
		    }
		    _ => {
			unreachable!();
		    }
		);
	    }
	    _ => {
		unreachable!();
	    }
	);

	Ok(())
    }

    #[inline(always)]
    pub(crate) fn load_foreign_lib(&mut self) -> CallResult {
	let library_name = self.deref_register(1);
	let args_reg = self.deref_register(2);
	if let Some(library_name) = self.machine_st.value_to_str_like(library_name) {
	    let stub_gen = || functor_stub(atom!("use_foreign_module"), 2);
	    match self.machine_st.try_from_list(args_reg, stub_gen) {
		Ok(addrs) => {
		    let mut functions = Vec::new();
		    for heap_cell in addrs {
			read_heap_cell!(heap_cell,
			    (HeapCellValueTag::Str, s) => {
			        let name = cell_as_atom_cell!(self.machine_st.heap[s]).get_name();
				let args: Vec<Atom> = match self.machine_st.try_from_list(self.machine_st.heap[s + 1], stub_gen) {
				    Ok(addrs) => {
					let mut args = Vec::new();
					for heap_cell in addrs {
					    args.push(cell_as_atom_cell!(heap_cell).get_name());
					}
					args
				    }
				    Err(e) => return Err(e)
				};
				let return_value = cell_as_atom_cell!(self.machine_st.heap[s + 2]);
				functions.push(FunctionDefinition {
				    name: name.as_str().to_string(),
				    args,
				    return_value: return_value.get_name(),
				});
			    }
			    _ => {
			        unreachable!()
		            }
			)
		    }
		    if let Ok(_) = self.foreign_function_table.load_library(library_name.as_str(), &functions) {
		        return Ok(());
	            }
		}
		Err(e) => return Err(e)
	    };
	}
	self.machine_st.fail = true;
	Ok(())
    }

    #[inline(always)]
    pub(crate) fn foreign_call(&mut self) -> CallResult {
	let function_name = self.deref_register(1);
	let args_reg = self.deref_register(2);
	let return_value = self.deref_register(3);
	if let Some(function_name) = self.machine_st.value_to_str_like(function_name) {
   	    let stub_gen = || functor_stub(atom!("foreign_call"), 3);
	    fn map_arg(mut machine_st: &mut MachineState, source: HeapCellValue) -> crate::ffi::Value {
		match Number::try_from(source) {
		    Ok(Number::Fixnum(n)) => {
			Value::Int(n.get_num())
		    },
		    Ok(Number::Float(n)) => {
			Value::Float(n.into_inner())
		    },
		    _ => {
			let stub_gen = || functor_stub(atom!("foreign_call"), 3);
			if let Some(string) = machine_st.value_to_str_like(source) {
			    Value::CString(CString::new(string.as_str()).unwrap())
			} else {
			    match machine_st.try_from_list(source, stub_gen) {
				Ok(args) => {
				    let mut iter = args.into_iter();
				    if let Some(struct_name) = machine_st.value_to_str_like(iter.next().unwrap()) {
					Value::Struct(struct_name.as_str().to_string(), iter.map(|x| map_arg(&mut machine_st, x)).collect())
				    } else {
					unreachable!()
				    }
				}
				_ => {
				    unreachable!()
				}
			    }
			}
		    }
		}
	    }

	    match self.machine_st.try_from_list(args_reg, stub_gen) {
		Ok(args) => {
		    let args: Vec<_> = args.into_iter().map(|x| map_arg(&mut self.machine_st, x)).collect();
	    	    match self.foreign_function_table.exec(function_name.as_str(), args) {
			Ok(result) => {
			    match result {
				Value::Int(n) => self.machine_st.unify_fixnum(Fixnum::build_with(n), return_value),
				Value::Float(n) => {
				    let n = float_alloc!(n, self.machine_st.arena);
				    self.machine_st.unify_f64(n, return_value)
				},
				Value::Struct(name, args) => {
				    let struct_value = self.build_struct(&name, args);
				    unify!(self.machine_st, return_value, struct_value);
				}
				Value::CString(cstr) => {
				    let cstr = self.machine_st.atom_tbl.build_with(cstr.to_str().unwrap());
				    self.machine_st.unify_complete_string(cstr, return_value);
				}
			    }
			    return Ok(());
			},
			Err(e) => {
			    let stub = functor_stub(atom!("current_input"), 1);
			    let err = self.machine_st.ffi_error(e);

                            return Err(self.machine_st.error_form(err, stub));
			}
		    }
		}
		Err(e) => return Err(e)
	    }
	}
	self.machine_st.fail = true;
	Ok(())
    }

    fn build_struct(&mut self, name: &str, mut args: Vec<Value>) -> HeapCellValue {
	args.insert(0, Value::CString(CString::new(name).unwrap()));
	let cells: Vec<_> = args.into_iter()
	    .map(|val| {
		match val {
		    Value::Int(n) => fixnum_as_cell!(Fixnum::build_with(n)),
		    Value::Float(n) => HeapCellValue::from(float_alloc!(n, self.machine_st.arena)),
		    Value::CString(cstr) => atom_as_cell!(self.machine_st.atom_tbl.build_with(&cstr.into_string().unwrap())),
		    Value::Struct(name, struct_args) => self.build_struct(&name, struct_args),
		}
	    }).collect();

	heap_loc_as_cell!(
	    iter_to_heap_list(
		&mut self.machine_st.heap,
		cells.into_iter()
	    )
        )
    }

    #[inline(always)]
    pub(crate) fn define_foreign_struct(&mut self) -> CallResult {
	let struct_name = self.deref_register(1);
	let fields_reg = self.deref_register(2);
	if let Some(struct_name) = self.machine_st.value_to_str_like(struct_name) {
	    let stub_gen = || functor_stub(atom!("define_foreign_struct"), 2);
	    let fields: Vec<Atom> = match self.machine_st.try_from_list(fields_reg, stub_gen) {
		Ok(addrs) => {
		    let mut args = Vec::new();
		    for heap_cell in addrs {
			args.push(cell_as_atom_cell!(heap_cell).get_name());
		    }
		    args
		}
		Err(e) => return Err(e)
	    };
	    self.foreign_function_table.define_struct(struct_name.as_str(), fields);
	    return Ok(())
	}
	self.machine_st.fail = true;
	Ok(())
    }

    #[inline(always)]
    pub(crate) fn current_time(&mut self) {
        let timestamp = self.systemtime_to_timestamp(SystemTime::now());
        self.machine_st.unify_complete_string(timestamp, self.machine_st.registers[1]);
    }

    #[inline(always)]
    pub(crate) fn open(&mut self) -> CallResult {
        let alias = self.machine_st.registers[4];
        let eof_action = self.machine_st.registers[5];
        let reposition = self.machine_st.registers[6];
        let stream_type = self.machine_st.registers[7];

        let options  = self.machine_st.to_stream_options(alias, eof_action, reposition, stream_type);
        let src_sink = self.deref_register(1);

        if let Some(file_spec) = self.machine_st.value_to_str_like(src_sink) {
            let file_spec = file_spec.as_atom(&mut self.machine_st.atom_tbl);

            let mut stream = self.machine_st.stream_from_file_spec(
                file_spec,
                &mut self.indices,
                &options,
            )?;

            *stream.options_mut() = options;
            self.indices.streams.insert(stream);

            if let Some(alias) = stream.options().get_alias() {
                self.indices.stream_aliases.insert(alias, stream);
            }

            let stream_var = self.deref_register(3);
            self.machine_st.bind(stream_var.as_var().unwrap(), stream_as_cell!(stream));
        } else {
            let err = self.machine_st.domain_error(DomainErrorType::SourceSink, src_sink);
            let stub = functor_stub(atom!("open"), 4);

            return Err(self.machine_st.error_form(err, stub));
        }

        Ok(())
    }

    #[inline(always)]
    pub(crate) fn op_declaration(&mut self) -> CallResult {
        let priority = self.deref_register(1);
        let specifier = cell_as_atom_cell!(self.deref_register(2)).get_name();

        let priority = match Number::try_from(priority) {
            Ok(Number::Integer(n)) => n.to_u16().unwrap(),
            Ok(Number::Fixnum(n)) => u16::try_from(n.get_num()).unwrap(),
            _ => {
                unreachable!();
            }
        };

        let op = read_heap_cell!(self.deref_register(3),
            (HeapCellValueTag::Char, c) => {
                self.machine_st.atom_tbl.build_with(&c.to_string())
            }
            (HeapCellValueTag::Atom, (name, _arity)) => {
                name
            }
            (HeapCellValueTag::Str, s) => {
                cell_as_atom!(self.machine_st.heap[s])
            }
            _ => {
                unreachable!()
            }
        );

        let result = to_op_decl(priority, specifier, op)
            .map_err(SessionError::from)
            .and_then(|mut op_decl| {
                if op_decl.op_desc.get_prec() == 0 {
                    Ok(op_decl.remove(&mut self.indices.op_dir))
                } else {
                    let spec = get_op_desc(
                        op_decl.name,
                        &CompositeOpDir::new(&self.indices.op_dir, None),
                    );

                    op_decl.submit(spec, &mut self.indices.op_dir)
                }
            });

        match result {
            Ok(()) => Ok(()),
            Err(e) => {
                // 8.14.3.3 l)
                let err = self.machine_st.session_error(e);
                let stub = functor_stub(atom!("op"), 3);

                Err(self.machine_st.error_form(err, stub))
            }
        }
    }

    #[inline(always)]
    pub(crate) fn set_stream_options(&mut self) -> CallResult {
        let mut stream = self.machine_st.get_stream_or_alias(
            self.machine_st.registers[1],
            &self.indices.stream_aliases,
            atom!("open"),
            4,
        )?;

        let alias = self.machine_st.registers[2];
        let eof_action = self.machine_st.registers[3];
        let reposition = self.machine_st.registers[4];
        let stream_type = self.machine_st.registers[5];

        let options = self.machine_st.to_stream_options(alias, eof_action, reposition, stream_type);
        *stream.options_mut() = options;

        Ok(())
    }

    #[inline(always)]
    pub(crate) fn truncate_if_no_lifted_heap_growth_diff(&mut self) {
        self.machine_st.truncate_if_no_lifted_heap_diff(|h| heap_loc_as_cell!(h))
    }

    #[inline(always)]
    pub(crate) fn truncate_if_no_lifted_heap_growth(&mut self) {
        self.machine_st.truncate_if_no_lifted_heap_diff(|_| empty_list_as_cell!())
    }

    #[inline(always)]
    pub(crate) fn get_attributed_variable_list(&mut self) {
        let attr_var = self.deref_register(1);
        let attr_var_list = read_heap_cell!(attr_var,
            (HeapCellValueTag::AttrVar, h) => {
                h+1
            }
            (HeapCellValueTag::Var, h) => {
                h
            }
            _ => {
                self.machine_st.fail = true;
                return;
            }
        );

        let list_addr = self.deref_register(2);
        self.machine_st.bind(Ref::heap_cell(attr_var_list), list_addr);
    }

    #[inline(always)]
    pub(crate) fn get_from_attributed_variable_list(&mut self) {
        let attr_var = self.deref_register(1);
        let attr = self.deref_register(3);
        let attr_var_list = read_heap_cell!(attr_var,
            (HeapCellValueTag::AttrVar, h) => {
                self.machine_st.heap[h+1]
            }
            _ => {
                self.machine_st.fail = true;
                return;
            }
        );

        let module = self.deref_register(2);

        match self.match_attribute(attr_var_list, module, attr) {
            Some(AttrListMatch { match_site: MatchSite::Match(match_site), .. }) => {
                let list_head = self.machine_st.heap[match_site];

                if list_head.get_value() == match_site {
                    // at the end of the list, no match found in this case.
                    self.machine_st.fail = true;
                } else {
                    let (_, qualified_goal) = self.machine_st.strip_module(
                        list_head,
                        empty_list_as_cell!(),
                    );

                    unify!(self.machine_st, qualified_goal, attr);
                }
            }
            _ => {
                self.machine_st.fail = true;
            }
        }
    }

    #[inline(always)]
    pub(crate) fn get_attr_var_queue_delimiter(&mut self) {
        let addr = self.deref_register(1);
        let value = Fixnum::build_with(self.machine_st.attr_var_init.attr_var_queue.len() as i64);

        self.machine_st.unify_fixnum(value, addr);
    }

    #[inline(always)]
    pub(crate) fn get_attr_var_queue_beyond(&mut self) {
        let addr = self.deref_register(1);

        let b = match Number::try_from(addr) {
            Ok(Number::Integer(n)) => n.to_usize(),
            Ok(Number::Fixnum(n)) => usize::try_from(n.get_num()).ok(),
            _ => {
                self.machine_st.fail = true;
                return;
            }
        };

        if let Some(b) = b {
            let iter = self.machine_st.gather_attr_vars_created_since(b);

            let var_list_addr = heap_loc_as_cell!(
                iter_to_heap_list(&mut self.machine_st.heap, iter)
            );

            let list_addr = self.machine_st.registers[2];
            unify!(self.machine_st, var_list_addr, list_addr);
        }
    }

    #[inline(always)]
    pub(crate) fn delete_from_attributed_variable_list(&mut self) {
        let attr_var = self.deref_register(1);
        let attr = self.deref_register(3);
        let attr_var_list = read_heap_cell!(attr_var,
            (HeapCellValueTag::AttrVar, h) => {
                h + 1
            }
            _ => {
                return;
            }
        );

        let module = self.deref_register(2);

        match self.match_attribute(self.machine_st.heap[attr_var_list], module, attr) {
            Some(AttrListMatch { prev_tail, match_site: MatchSite::Match(match_site) }) => {
                let prev_tail = if let Some(prev_tail) = prev_tail {
                    // not at the head.
                    prev_tail
                } else {
                    if self.machine_st.heap[match_site + 1].is_var() {
                        let h = attr_var.get_value();

                        self.machine_st.heap[h] = heap_loc_as_cell!(h);
                        self.machine_st.trail(TrailRef::Ref(Ref::attr_var(h)));
                    }

                    // at the head.
                    attr_var_list
                };

                if self.machine_st.heap[match_site + 1].get_tag() == HeapCellValueTag::Lis {
                    let prev_tail_value = self.machine_st.heap[match_site + 1].get_value();
                    self.machine_st.heap[prev_tail].set_value(prev_tail_value);
                } else {
                    self.machine_st.heap[prev_tail] = heap_loc_as_cell!(prev_tail);
                }

                self.machine_st.trail(TrailRef::AttrVarListLink(prev_tail, match_site));
            }
            _ => {
            }
        }
    }

    #[inline(always)]
    pub(crate) fn put_to_attributed_variable_list(&mut self) {
        let attr_var = self.deref_register(1);
        let attr = self.deref_register(3);
        let attr_var_list = match self.machine_st.get_attr_var_list(attr_var) {
            Some(h) => h,
            None => {
                self.machine_st.fail = true;
                return;
            }
        };

        let module = self.deref_register(2);

        /*
         * How to handle attribute trailing using just AttrVarListLink (which
         * should be re-named to something more general) in unwind_trail:
         *
         * Given AttrVarListLink(h, l):
         *
         * 1. Check cell at offset l.
         * 2. If h == l, set heap[h] = heap_loc_as_cell!(h).
         * 3. If cell is a Var, set heap[h] = list_loc_as_cell!(l).
         * 4. Otherwise, cell points to an element of the list which is therefore
         *    an atom or str. Set heap[h] accordingly.
         *
         * For this to work, all elements of attributed variable lists must be
         * heap cell locs pointing to later elements in the heap, either atoms (0-arity)
         * or str cells (> 0-arity).
         */

        let h = self.machine_st.heap.len();

        self.machine_st.heap.push(str_loc_as_cell!(h+1));
        self.machine_st.heap.extend(functor!(atom!(":"), [cell(module), cell(attr)]));

        match self.match_attribute(self.machine_st.heap[attr_var_list], module, attr) {
            Some(AttrListMatch { match_site, .. }) => {
                let (match_site, l) = match match_site {
                    MatchSite::NoMatchVarTail(match_site) => {
                        let l = self.machine_st.heap[match_site].get_value();

                        // at the end of the (non-empty) list here.
                        self.machine_st.heap[match_site] = list_loc_as_cell!(h+4);
                        self.machine_st.heap.push(heap_loc_as_cell!(h));
                        self.machine_st.heap.push(heap_loc_as_cell!(h+5));

                        (match_site, l)
                    }
                    MatchSite::Match(match_site) => {
                        let l = self.machine_st.heap[match_site].get_value();
                        self.machine_st.heap[match_site].set_value(h);

                        (match_site, l)
                    }
                };

                self.machine_st.trail(TrailRef::AttrVarListLink(match_site, l));
            }
            None => {
                // the list is empty.
                self.machine_st.heap[attr_var_list] = list_loc_as_cell!(h+4);
                self.machine_st.heap.push(heap_loc_as_cell!(h));
                self.machine_st.heap.push(heap_loc_as_cell!(h+5));

                self.machine_st.attr_var_init.attr_var_queue.push(attr_var_list - 1);
                self.machine_st.trail(TrailRef::AttrVarListLink(attr_var_list, attr_var_list));
            }
        }
    }

    fn match_attribute(
        &self,
        mut attrs_list: HeapCellValue,
        module: HeapCellValue,
        attr: HeapCellValue,
    ) -> Option<AttrListMatch> {
        let (name, arity) = match self.machine_st.name_and_arity_from_heap(attr) {
            Some(key) => key,
            None => {
                return None;
            }
        };

        let mut prev_tail = None;

        while let HeapCellValueTag::Lis = attrs_list.get_tag() {
            let mut list_head = self.machine_st.heap[attrs_list.get_value()];

            loop {
                read_heap_cell!(list_head,
                    (HeapCellValueTag::AttrVar | HeapCellValueTag::Var, h) => {
                        debug_assert!(list_head != self.machine_st.heap[h]);
                        list_head = self.machine_st.heap[h];
                    }
                    (HeapCellValueTag::Str | HeapCellValueTag::Atom) => {
                        let (module_loc, qualified_goal) = self.machine_st.strip_module(
                            list_head,
                            empty_list_as_cell!(),
                        );

                        let (t_name, t_arity) = self.machine_st
                            .name_and_arity_from_heap(qualified_goal)
                            .unwrap();

                        if module == module_loc && name == t_name && arity == t_arity {
                            return Some(AttrListMatch {
                                match_site: MatchSite::Match(attrs_list.get_value()),
                                prev_tail,
                            });
                        }

                        break;
                    }
                    _ => {
                        break;
                    }
                );
            }

            let tail_loc = attrs_list.get_value() + 1;
            prev_tail = Some(tail_loc);

            // do the work of self.store(self.deref(...)) but inline it
            // for speed and simplify it.
            let mut list_tail = self.machine_st.heap[tail_loc];

            loop {
                read_heap_cell!(list_tail,
                    (HeapCellValueTag::AttrVar | HeapCellValueTag::Var, h) => {
                        if list_tail != self.machine_st.heap[h] {
                            list_tail = self.machine_st.heap[h];
                        } else {
                            return Some(AttrListMatch {
                                match_site: MatchSite::NoMatchVarTail(h),
                                prev_tail,
                            });
                        }
                    }
                    (HeapCellValueTag::Lis) => {
                        attrs_list = list_tail;
                        break;
                    }
                    _ => {
                        unreachable!()
                    }
                );
            }
        }

        None
    }

    #[inline(always)]
    pub(crate) fn get_continuation_chunk(&mut self) {
        let e = self.deref_register(1);
        let e = cell_as_fixnum!(e).get_num() as usize;

        let p_functor = self.deref_register(2);

        let num_cells = self.machine_st.stack.index_and_frame(e).prelude.num_cells;
        let mut addrs = vec![];

        for idx in 1..num_cells + 1 {
            let addr = self.machine_st.stack[stack_loc!(AndFrame, e, idx)];
            let addr = self.machine_st.store(self.machine_st.deref(addr));

            // avoid pushing stack variables to the heap where they
            // must not go.
            if addr.is_stack_var() {
                let h = self.machine_st.heap.len();

                self.machine_st.heap.push(heap_loc_as_cell!(h));
                self.machine_st.bind(Ref::heap_cell(h), addr);

                addrs.push(heap_loc_as_cell!(h));
            } else {
                addrs.push(addr);
            }
        }

        let chunk = str_loc_as_cell!(self.machine_st.heap.len());

        self.machine_st.heap.push(atom_as_cell!(atom!("cont_chunk"), 1 + num_cells));
        self.machine_st.heap.push(p_functor);
        self.machine_st.heap.extend(addrs);

        unify!(self.machine_st, self.machine_st.registers[3], chunk);
    }

    #[inline(always)]
    pub(crate) fn get_lifted_heap_from_offset_diff(&mut self) {
        let lh_offset = self.machine_st.registers[1];
        let lh_offset = cell_as_fixnum!(
            self.machine_st.store(self.machine_st.deref(lh_offset))
        ).get_num() as usize;

        if lh_offset >= self.machine_st.lifted_heap.len() {
            let solutions = self.machine_st.registers[2];
            let diff = self.machine_st.registers[3];

            unify_fn!(self.machine_st, solutions, diff);
        } else {
            let h = self.machine_st.heap.len();
            let mut last_index = h;

            for value in self.machine_st.lifted_heap[lh_offset ..].iter().cloned() {
                last_index = self.machine_st.heap.len();
                self.machine_st.heap.push(value + h);
            }

            if last_index < self.machine_st.heap.len() {
                let diff = self.machine_st.registers[3];
                unify_fn!(self.machine_st, diff, self.machine_st.heap[last_index]);
            }

            self.machine_st.lifted_heap.truncate(lh_offset);

            let solutions = self.machine_st.registers[2];
            unify_fn!(self.machine_st, heap_loc_as_cell!(h), solutions);
        }
    }

    #[inline(always)]
    pub(crate) fn get_lifted_heap_from_offset(&mut self) {
        let lh_offset = self.machine_st.registers[1];
        let lh_offset = cell_as_fixnum!(self.machine_st.store(self.machine_st.deref(
            lh_offset
        ))).get_num() as usize;

        if lh_offset >= self.machine_st.lifted_heap.len() {
            let solutions = self.machine_st.registers[2];
            unify_fn!(self.machine_st, solutions, empty_list_as_cell!());
        } else {
            let h = self.machine_st.heap.len();

            for addr in self.machine_st.lifted_heap[lh_offset..].iter().cloned() {
                self.machine_st.heap.push(addr + h);
            }

            self.machine_st.lifted_heap.truncate(lh_offset);

            let solutions = self.machine_st.registers[2];
            unify_fn!(self.machine_st, heap_loc_as_cell!(h), solutions);
        }
    }

    #[inline(always)]
    pub(crate) fn get_double_quotes(&mut self) {
        let a1 = self.deref_register(1);

        self.machine_st.unify_atom(
            match self.machine_st.flags.double_quotes {
                DoubleQuotes::Chars => atom!("chars"),
                DoubleQuotes::Atom => atom!("atom"),
                DoubleQuotes::Codes => atom!("codes"),
            },
            a1,
        );
    }

    #[inline(always)]
    pub(crate) fn get_unknown(&mut self) {
        let a1 = self.deref_register(1);

        self.machine_st.unify_atom(
            match self.machine_st.flags.unknown {
                Unknown::Error => atom!("error"),
                Unknown::Fail => atom!("fail"),
                Unknown::Warn => atom!("warning"),
            },
            a1,
        );
    }

    #[inline(always)]
    pub(crate) fn get_scc_cleaner(&mut self) {
        let dest = self.machine_st.registers[1];

        if let Some((addr, b_cutoff, prev_block)) = self.machine_st.cont_pts.pop() {
            let b = self.machine_st.stack.index_or_frame(self.machine_st.b).prelude.b;

            if b <= b_cutoff {
                self.machine_st.scc_block = prev_block;

                if let Some(r) = dest.as_var() {
                    self.machine_st.bind(r, addr);
                    return;
                }
            } else {
                self.machine_st.cont_pts.push((addr, b_cutoff, prev_block));
            }
        }

        self.machine_st.fail = true;
    }

    #[inline(always)]
    pub(crate) fn halt(&mut self) -> std::process::ExitCode {
        let code = self.deref_register(1);

        let code = match Number::try_from(code) {
            Ok(Number::Fixnum(n)) => u8::try_from(n.get_num()).unwrap(),
            Ok(Number::Integer(n)) => n.to_u8().unwrap(),
            Ok(Number::Rational(r)) => {
                // n has already been confirmed as an integer, and
                // internally, Rational is assumed reduced, so its
                // denominator must be 1.
                r.numerator().to_u8().unwrap()
            }
            _ => {
                unreachable!()
            }
        };

        std::process::ExitCode::from(code)
    }

    #[inline(always)]
    pub(crate) fn install_scc_cleaner(&mut self) {
        let addr = self.machine_st.registers[1];
        let b = self.machine_st.b;
        let prev_block = self.machine_st.scc_block;

        self.machine_st.run_cleaners_fn = Machine::run_cleaners;

        self.machine_st.scc_block = b;
        self.machine_st.cont_pts.push((addr, b, prev_block));
    }

    #[inline(always)]
    pub(crate) fn install_inference_counter(&mut self) -> CallResult {
        // A1 = B, A2 = L
        let a1 = self.deref_register(1);
        let a2 = self.deref_register(2);

        let n = match Number::try_from(a2) {
            Ok(Number::Fixnum(bp)) => bp.get_num() as usize,
            Ok(Number::Integer(n)) => n.to_usize().unwrap(),
            _ => {
                let stub = functor_stub(
                    atom!("call_with_inference_limit"),
                    3,
                );

                let err = self.machine_st.type_error(ValidType::Integer, a2);
                return Err(self.machine_st.error_form(err, stub));
            }
        };

        let bp = cell_as_fixnum!(a1).get_num() as usize;
        let a3 = self.deref_register(3);
        let count = self.machine_st.cwil.add_limit(n, bp);

        if let Some(count) = count.to_i64() {
            self.machine_st.unify_fixnum(Fixnum::build_with(count), a3);
        } else {
            let count = arena_alloc!(count.clone(), &mut self.machine_st.arena);
            self.machine_st.unify_big_int(count, a3);
        }

        self.machine_st.increment_call_count_fn = MachineState::increment_call_count;

        Ok(())
    }

    #[inline(always)]
    pub(crate) fn module_exists(&mut self) {
        let module = self.deref_register(1);
        let module_name = cell_as_atom!(module);

        self.machine_st.fail = !self.indices.modules.contains_key(&module_name);
    }

    pub(crate) fn predicate_defined(&mut self) -> bool {
        let module_name = cell_as_atom!(self.deref_register(1));
        let name = cell_as_atom!(self.deref_register(2));
        let a3 = self.deref_register(3);

        let arity = match Number::try_from(a3) {
            Ok(Number::Fixnum(n))  => n.get_num() as usize,
            Ok(Number::Integer(n)) => {
                if let Some(n) = n.to_usize() {
                    n
                } else {
                    return false;
                }
            }
            _ => {
                unreachable!()
            }
        };

        self.indices.get_predicate_code_index(
            name,
            arity,
            module_name,
        ).map(|index| index.local().is_some())
         .unwrap_or(false)
    }

    #[inline(always)]
    pub(crate) fn no_such_predicate(&mut self) -> CallResult {
        let module_name = cell_as_atom!(self.deref_register(1));

        let head = self.deref_register(2);

        self.machine_st.fail = read_heap_cell!(head,
            (HeapCellValueTag::Str, s) => {
                let (name, arity) = cell_as_atom_cell!(self.machine_st.heap[s])
                    .get_name_and_arity();

                if ClauseType::is_inbuilt(name, arity) {
                    true
                } else {
                    let index = self.indices.get_predicate_code_index(
                        name,
                        arity,
                        module_name,
                    )
                        .map(|index| index.get())
                        .unwrap_or(IndexPtr::dynamic_undefined());

                    match index.tag() {
                        IndexPtrTag::DynamicUndefined | IndexPtrTag::Undefined => false,
                        _ => true,
                    }
                }
            }
            (HeapCellValueTag::Atom, (name, arity)) => {
                debug_assert_eq!(arity, 0);

                if ClauseType::is_inbuilt(name, 0) {
                    true
                } else {
                    let index = self.indices.get_predicate_code_index(
                        name,
                        0,
                        module_name,
                    )
                        .map(|index| index.get())
                        .unwrap_or(IndexPtr::dynamic_undefined());

                    match index.tag() {
                        IndexPtrTag::DynamicUndefined => false,
                        _ => true,
                    }
                }
            }
            _ => {
                let err = self.machine_st.type_error(ValidType::Callable, head);
                let stub = functor_stub(atom!("clause"), 2);

                return Err(self.machine_st.error_form(err, stub));
            }
        );

        Ok(())
    }
    #[inline(always)]
    pub(crate) fn redo_attr_var_binding(&mut self) {
        let var = self.deref_register(1);
        let value = self.deref_register(2);

        debug_assert_eq!(HeapCellValueTag::AttrVar, var.get_tag());
        self.machine_st.heap[var.get_value()] = value;
    }

    #[inline(always)]
    pub(super) fn restore_instr_at_verify_attr_interrupt(&mut self) {
        match &self.code[VERIFY_ATTR_INTERRUPT_LOC] {
            &Instruction::VerifyAttrInterrupt => {}
            _ => {
                let instr = mem::replace(
                    &mut self.code[VERIFY_ATTR_INTERRUPT_LOC],
                    Instruction::VerifyAttrInterrupt,
                );

                self.code[self.machine_st.attr_var_init.cp] = instr;
            }
        }
    }

    #[inline(always)]
    pub(crate) fn reset_attr_var_state(&mut self, queue_len: usize) {
        self.restore_instr_at_verify_attr_interrupt();
        self.machine_st.attr_var_init.reset(queue_len);
    }

    #[inline(always)]
    pub(crate) fn remove_call_policy_check(&mut self) {
        let bp = cell_as_fixnum!(self.deref_register(1)).get_num() as usize;

        if bp == self.machine_st.b && self.machine_st.cwil.is_empty() {
            self.machine_st.cwil.reset();
            self.machine_st.increment_call_count_fn = |_| { Ok(()) };
        }
    }

    #[inline(always)]
    pub(crate) fn remove_inference_counter(&mut self) {
        let a1 = self.deref_register(1);
        let a2 = self.deref_register(2);

        let bp = cell_as_fixnum!(a1).get_num() as usize;

        let count = self.machine_st.cwil.remove_limit(bp).clone();

        if let Some(count) = count.to_i64() {
            self.machine_st.unify_fixnum(Fixnum::build_with(count), a2);
        } else {
            let count = arena_alloc!(count.clone(), &mut self.machine_st.arena);
            self.machine_st.unify_big_int(count, a2);
        }
    }

    #[inline(always)]
    pub(crate) fn return_from_verify_attr(&mut self) {
        self.restore_instr_at_verify_attr_interrupt();

        let e = self.machine_st.e;
        let frame_len = self.machine_st.stack.index_and_frame(e).prelude.num_cells;

        for i in 1..frame_len - 2 {
            self.machine_st.registers[i] = self.machine_st.stack[stack_loc!(AndFrame, e, i)];
        }

        self.machine_st.b0 = cell_as_fixnum!(self.machine_st.stack[stack_loc!(AndFrame, e, frame_len - 2)])
            .get_num() as usize;

        self.machine_st.num_of_args = cell_as_fixnum!(self.machine_st.stack[stack_loc!(AndFrame, e, frame_len - 1)])
            .get_num() as usize;

        let p = cell_as_fixnum!(self.machine_st.stack[stack_loc!(AndFrame, e, frame_len)]).get_num() as usize;

        self.machine_st.deallocate();
        self.machine_st.p = p;
    }

    #[inline(always)]
    pub(crate) fn restore_cut_policy(&mut self) {
        if self.machine_st.cont_pts.is_empty() {
            self.machine_st.run_cleaners_fn = |_| { false };
        }
    }

    #[inline(always)]
    pub(crate) fn set_cut_point(&mut self, r: RegType) -> bool {
        let cp = self.machine_st.store(self.machine_st.deref(self.machine_st[r]));
        self.machine_st.cut_body(cp);

        (self.machine_st.run_cleaners_fn)(self)
    }

    #[inline(always)]
    pub(crate) fn set_cut_point_by_default(&mut self, r: RegType) {
        let cp = self.machine_st.store(self.machine_st.deref(self.machine_st[r]));
        self.machine_st.cut_body(cp);
    }

    #[inline(always)]
    pub(crate) fn set_input(&mut self) -> CallResult {
        let addr = self.deref_register(1);

        let stream = self.machine_st.get_stream_or_alias(
            addr,
            &self.indices.stream_aliases,
            atom!("set_input"),
            1,
        )?;

        if !stream.is_input_stream() {
            let stub = functor_stub(atom!("set_input"), 1);
            let user_alias = atom_as_cell!(atom!("user"));

            let err = self.machine_st.permission_error(
                Permission::InputStream,
                atom!("stream"),
                user_alias,
            );

            return Err(self.machine_st.error_form(err, stub));
        }

        self.user_input = stream;
        Ok(())
    }

    #[inline(always)]
    pub(crate) fn set_output(&mut self) -> CallResult {
        let addr = self.deref_register(1);
        let stream = self.machine_st.get_stream_or_alias(
            addr,
            &self.indices.stream_aliases,
            atom!("set_output"),
            1,
        )?;

        if !stream.is_output_stream() {
            let stub = functor_stub(atom!("set_output"), 1);

            let user_alias = atom_as_cell!(atom!("user"));
            let err = self.machine_st.permission_error(
                Permission::OutputStream,
                atom!("stream"),
                user_alias,
            );

            return Err(self.machine_st.error_form(err, stub));
        }

        self.user_output = stream;
        Ok(())
    }

    #[inline(always)]
    pub(crate) fn set_double_quotes(&mut self) {
        let atom = cell_as_atom!(self.deref_register(1));

        self.machine_st.flags.double_quotes = match atom {
            atom!("atom") => DoubleQuotes::Atom,
            atom!("chars") => DoubleQuotes::Chars,
            atom!("codes") => DoubleQuotes::Codes,
            _ => {
                self.machine_st.fail = true;
                return;
            }
        };
    }

    #[inline(always)]
    pub(crate) fn set_unknown(&mut self) {
        let atom = cell_as_atom!(self.deref_register(1));

        self.machine_st.flags.unknown = match atom {
            atom!("error") => Unknown::Error,
            atom!("fail") => Unknown::Fail,
            atom!("warning") => Unknown::Warn,
            _ => {
                self.machine_st.fail = true;
                return;
            }
        };
    }

    #[inline(always)]
    pub(crate) fn inference_level(&mut self) {
        let a1 = self.deref_register(1);
        let a2 = self.deref_register(2);

        let bp = cell_as_fixnum!(a2).get_num() as usize;
        let prev_b = self.machine_st.stack.index_or_frame(self.machine_st.b).prelude.b;

        if prev_b <= bp {
            self.machine_st.unify_atom(atom!("!"), a1)
        } else {
            self.machine_st.unify_atom(atom!("true"), a1);
        }
    }

    #[inline(always)]
    pub(crate) fn clean_up_block(&mut self) {
        let nb = self.deref_register(1);
        let nb = cell_as_fixnum!(nb).get_num() as usize;

        let b = self.machine_st.b;

        if nb > 0 && self.machine_st.stack.index_or_frame(b).prelude.b == nb {
            self.machine_st.b = self.machine_st.stack.index_or_frame(nb).prelude.b;
        }
    }

    #[inline(always)]
    pub(crate) fn get_ball(&mut self) {
        let addr = self.deref_register(1);
        let h = self.machine_st.heap.len();

        if self.machine_st.ball.stub.len() > 0 {
            let stub = self.machine_st.ball.copy_and_align(h);
            self.machine_st.heap.extend(stub.into_iter());
        } else {
            self.machine_st.fail = true;
            return;
        }

        match addr.as_var() {
            Some(r) => self.machine_st.bind(r, self.machine_st.heap[h]),
            _ => self.machine_st.fail = true,
        };
    }

    #[inline(always)]
    pub(crate) fn push_ball_stack(&mut self) {
        if self.machine_st.ball.stub.len() > 0 {
            self.machine_st.ball_stack.push(
                mem::replace(&mut self.machine_st.ball, Ball::new())
            );
        } else {
            self.machine_st.fail = true;
        }
    }

    #[inline(always)]
    pub(crate) fn pop_ball_stack(&mut self) {
        self.machine_st.ball_stack.pop();
    }

    #[inline(always)]
    pub(crate) fn pop_from_ball_stack(&mut self) {
        if let Some(ball) = self.machine_st.ball_stack.pop() {
            self.machine_st.ball = ball;
        }
    }

    #[inline(always)]
    pub(crate) fn get_current_block(&mut self) {
        let addr = self.machine_st.registers[1];
        let block = Fixnum::build_with(self.machine_st.block as i64);

        self.machine_st.unify_fixnum(block, addr);
    }

    #[inline(always)]
    pub(crate) fn get_current_scc_block(&mut self) {
        let addr = self.machine_st.registers[1];
        let block = Fixnum::build_with(self.machine_st.scc_block as i64);

        self.machine_st.unify_fixnum(block, addr);
    }

    #[inline(always)]
    pub(crate) fn get_b_value(&mut self) {
        let n = Fixnum::as_cutpoint(i64::try_from(self.machine_st.b).unwrap());
        self.machine_st.unify_fixnum(n, self.machine_st.registers[1]);
    }

    #[inline(always)]
    pub(crate) fn get_cut_point(&mut self) {
        let n = Fixnum::as_cutpoint(i64::try_from(self.machine_st.b0).unwrap());
        self.machine_st.unify_fixnum(n, self.machine_st.registers[1]);
    }

    #[inline(always)]
    pub(crate) fn next_ep(&mut self) {
        let first_arg = self.deref_register(1);

        let next_ep_atom = |machine_st: &mut MachineState, name, arity| {
            debug_assert_eq!(name, atom!("first"));
            debug_assert_eq!(arity, 0);

            if machine_st.e == 0 {
                machine_st.fail = true;
                return;
            }

            let and_frame = machine_st.stack.index_and_frame(machine_st.e);
            let cp = and_frame.prelude.cp - 1;

            let e = and_frame.prelude.e;
            let e = Fixnum::build_with(i64::try_from(e).unwrap());

            let p = str_loc_as_cell!(machine_st.heap.len());

            machine_st.heap.extend(functor!(atom!("dir_entry"), [fixnum(cp)]));
            machine_st.unify_fixnum(e, machine_st.registers[2]);

            if !machine_st.fail {
                unify!(machine_st, p, machine_st.registers[3]);
            }
        };

        read_heap_cell!(first_arg,
            (HeapCellValueTag::Atom, (name, arity)) => {
                next_ep_atom(&mut self.machine_st, name, arity);
            }
            (HeapCellValueTag::Str, s) => {
                let (name, arity) = cell_as_atom_cell!(self.machine_st.heap[s])
                    .get_name_and_arity();

                next_ep_atom(&mut self.machine_st, name, arity);
            }
            (HeapCellValueTag::Fixnum, n) => {
                let e = n.get_num() as usize;

                if e == 0 {
                    self.machine_st.fail = true;
                    return;
                }

                // get the call site so that the number of
                // active permanent variables can be read from
                // it later.
                let and_frame = self.machine_st.stack.index_and_frame(e);
                let cp = and_frame.prelude.cp - 1;

                let p = str_loc_as_cell!(self.machine_st.heap.len());
                self.machine_st.heap.extend(functor!(atom!("dir_entry"), [fixnum(cp)]));

                let e = Fixnum::build_with(i64::try_from(and_frame.prelude.e).unwrap());
                self.machine_st.unify_fixnum(e, self.machine_st.registers[2]);

                if !self.machine_st.fail {
                    unify!(self.machine_st, p, self.machine_st.registers[3]);
                }
            }
            _ => {
                unreachable!();
            }
        );
    }

    #[inline(always)]
    pub(crate) fn points_to_continuation_reset_marker(&mut self) {
        let addr = self.deref_register(1);

        let p = match to_local_code_ptr(&self.machine_st.heap, addr) {
            Some(p) => p + 1,
            None => {
                self.machine_st.fail = true;
                return;
            }
        };

        if !self.is_reset_cont_marker(p) {
            self.machine_st.fail = true;
        }
    }

    #[inline(always)]
    pub(crate) fn quoted_token(&mut self) {
        let addr = self.deref_register(1);

        read_heap_cell!(addr,
            (HeapCellValueTag::Fixnum, n) => {
                let n = u32::try_from(n.get_num()).ok();
                let n = n.and_then(std::char::from_u32);

                self.machine_st.fail = match n {
                    Some(c) => non_quoted_token(once(c)),
                    None => true,
                };
            }
            (HeapCellValueTag::Char, c) => {
                self.machine_st.fail = non_quoted_token(once(c));
            }
            (HeapCellValueTag::Atom, (name, arity)) => {
                debug_assert_eq!(arity, 0);
                self.machine_st.fail = non_quoted_token(name.as_str().chars());
            }
            (HeapCellValueTag::Str, s) => {
                let (name, arity) = cell_as_atom_cell!(self.machine_st.heap[s])
                    .get_name_and_arity();

                debug_assert_eq!(arity, 0);
                self.machine_st.fail = non_quoted_token(name.as_str().chars());
            }
            _ => {
                self.machine_st.fail = true;
            }
        );
    }

    #[inline(always)]
    pub(crate) fn read_query_term(&mut self) -> CallResult {
        self.user_input.reset();

        set_prompt(true);
        // let result = self.machine_st.read_term(self.user_input, &mut self.indices);
        let result = self.machine_st.read_term_from_user_input(self.user_input, &mut self.indices);
        set_prompt(false);

        match result {
            Ok(()) => Ok(()),
            Err(e) => {
                self.user_input.reset();
                return Err(e);
            }
        }
    }

    #[inline(always)]
    pub(crate) fn read_term(&mut self) -> CallResult {
        set_prompt(false);

        let stream = self.machine_st.get_stream_or_alias(
            self.machine_st.registers[1],
            &self.indices.stream_aliases,
            atom!("read_term"),
            3,
        )?;

        if let Stream::Readline(..) = stream {
            self.machine_st.read_term(stream, &mut self.indices, MachineState::read_term_from_user_input_eof_handler)
        } else {
            self.machine_st.read_term(stream, &mut self.indices, MachineState::read_term_eof_handler)
        }
    }

    #[inline(always)]
    fn read_term_and_write_to_heap(
        &mut self,
        atom_or_string: AtomOrString,
    ) -> Result<Option<TermWriteResult>, MachineStub> {
        let string = match atom_or_string {
            AtomOrString::Atom(atom) if atom == atom!("[]") => "".to_owned(),
            _ => atom_or_string.to_string(),
        };

        let chars = CharReader::new(ByteStream::from_string(string));
        let mut parser = Parser::new(chars, &mut self.machine_st);
        let op_dir = CompositeOpDir::new(&self.indices.op_dir, None);

        let term_write_result = parser.read_term(&op_dir, Tokens::Default)
            .map_err(|err| error_after_read_term(err, 0, &parser))
            .and_then(|term| {
                write_term_to_heap(
                    &term,
                    &mut self.machine_st.heap,
                    &mut self.machine_st.atom_tbl,
                )
            });

        match term_write_result {
            Ok(term_write_result) => Ok(Some(term_write_result)),
            Err(CompilationError::ParserError(e)) if e.is_unexpected_eof() => {
                let value = self.machine_st.registers[2];
                self.machine_st.unify_atom(atom!("end_of_file"), value);

                Ok(None)
            }
            Err(e) => {
                let stub = functor_stub(atom!("read_term_from_chars"), 3);
                let e = self.machine_st.session_error(SessionError::from(e));

                Err(self.machine_st.error_form(e, stub))
            }
        }
    }

    #[inline(always)]
    pub(crate) fn read_from_chars(&mut self) -> CallResult {
        if let Some(atom_or_string) = self.machine_st.value_to_str_like(self.machine_st.registers[1]) {
            if let Some(term_write_result) = self.read_term_and_write_to_heap(atom_or_string)? {
                let result = heap_loc_as_cell!(term_write_result.heap_loc);
                let var = self.deref_register(2).as_var().unwrap();

                self.machine_st.bind(var, result);
            }

            Ok(())
        } else {
            unreachable!()
        }
    }

    #[inline(always)]
    pub(crate) fn read_term_from_chars(&mut self) -> CallResult {
        if let Some(atom_or_string) = self.machine_st.value_to_str_like(self.machine_st.registers[1]) {
            if let Some(term_write_result) = self.read_term_and_write_to_heap(atom_or_string)? {
                self.machine_st.read_term_body(term_write_result)
            } else {
                if !self.machine_st.fail {
                    // wrote end_of_file term in this case.
                    self.machine_st.write_read_term_options(vec![], vec![])?;
                }

                Ok(())
            }
        } else {
            unreachable!()
        }
    }

    #[inline(always)]
    pub(crate) fn reset_block(&mut self) {
        let addr = self.deref_register(1);

        read_heap_cell!(addr,
            (HeapCellValueTag::Fixnum, block) => {
                self.machine_st.block = block.get_num() as usize;
            }
            _ => {
                self.machine_st.fail = true;
            }
        );
    }

    #[inline(always)]
    pub(crate) fn reset_scc_block(&mut self) {
        let addr = self.deref_register(1);

        read_heap_cell!(addr,
            (HeapCellValueTag::Fixnum, block) => {
                self.machine_st.scc_block = block.get_num() as usize;
            }
            _ => {
                self.machine_st.fail = true;
            }
        );
    }

    #[inline(always)]
    pub(crate) fn reset_continuation_marker(&mut self) {
        let h = self.machine_st.heap.len();

        self.machine_st.registers[3] = atom_as_cell!(atom!("none"));
        self.machine_st.registers[4] = heap_loc_as_cell!(h);

        self.machine_st.heap.push(heap_loc_as_cell!(h));
    }

    #[inline(always)]
    pub(crate) fn set_ball(&mut self) {
        self.machine_st.set_ball();
    }

    #[inline(always)]
    pub(crate) fn set_seed(&mut self) {
        let seed = self.deref_register(1);


        match Number::try_from(seed) {
            Ok(Number::Fixnum(n)) => {
                let _: StdRng = SeedableRng::seed_from_u64(Integer::from(n).to_u64().unwrap());
            },
            Ok(Number::Integer(n)) => {
                let _: StdRng = SeedableRng::seed_from_u64(n.to_u64().unwrap());
            },
            Ok(Number::Rational(n)) => {
                if n.denominator() == &UBig::from(1 as u32) {
                    let _: StdRng = SeedableRng::seed_from_u64(n.numerator().to_u64().unwrap());
                }
            },
            _ => {
                self.machine_st.fail = true;
            }
        }
    }

    #[inline(always)]
    pub(crate) fn sleep(&mut self) {
        let time = self.deref_register(1);

        let time = match Number::try_from(time) {
            Ok(Number::Float(n)) => n.into_inner(),
            Ok(Number::Fixnum(n)) => n.get_num() as f64,
            Ok(Number::Integer(n)) => n.to_f64().value(),
            _ => {
                unreachable!()
            }
        };

        let duration = Duration::new(1, 0);
        let duration = duration.mul_f64(time);

        std::thread::sleep(duration);
    }

    #[inline(always)]
    pub(crate) fn socket_client_open(&mut self) -> CallResult {
        let addr = self.deref_register(1);
        let port = self.deref_register(2);

        let socket_atom = cell_as_atom!(addr);

        let port = read_heap_cell!(port,
            (HeapCellValueTag::Atom, (name, arity)) => {
                debug_assert_eq!(arity, 0);
                name
            }
            (HeapCellValueTag::Str, s) => {
                let (name, arity) = cell_as_atom_cell!(self.machine_st.heap[s])
                    .get_name_and_arity();

                debug_assert_eq!(arity, 0);
                name
            }
            _ => {
                self.machine_st.atom_tbl.build_with(&match Number::try_from(port) {
                    Ok(Number::Fixnum(n)) => n.get_num().to_string(),
                    Ok(Number::Integer(n)) => n.to_string(),
                    _ => {
                        unreachable!()
                    }
                })
            }
        );

        let socket_addr = if socket_atom == atom!("") {
            atom!("127.0.0.1:80")
        } else {
            let buffer = format!("{}:{}", socket_atom.as_str(), port.as_str());
            self.machine_st.atom_tbl.build_with(&buffer)
        };

        let alias = self.machine_st.registers[4];
        let eof_action = self.machine_st.registers[5];
        let reposition = self.machine_st.registers[6];
        let stream_type = self.machine_st.registers[7];

        let options = self.machine_st.to_stream_options(alias, eof_action, reposition, stream_type);

        if options.reposition() {
            return Err(self.machine_st.reposition_error(atom!("socket_client_open"), 3));
        }

        if let Some(alias) = options.get_alias() {
            if self.indices.stream_aliases.contains_key(&alias) {
                return Err(self.machine_st.occupied_alias_permission_error(
                    alias,
                    atom!("socket_client_open"),
                    3,
                ));
            }
        }

        let stream = match TcpStream::connect(socket_addr.as_str()).map_err(|e| e.kind()) {
            Ok(tcp_stream) => {
                let mut stream = Stream::from_tcp_stream(socket_addr, tcp_stream, &mut self.machine_st.arena);

                *stream.options_mut() = options;

                if let Some(alias) = stream.options().get_alias() {
                    self.indices.stream_aliases.insert(alias, stream);
                }

                self.indices.streams.insert(stream);

                stream_as_cell!(stream)
            }
            Err(ErrorKind::PermissionDenied) => {
                return Err(self.machine_st.open_permission_error(addr, atom!("socket_client_open"), 3));
            }
            Err(ErrorKind::NotFound) => {
                let stub = functor_stub(atom!("socket_client_open"), 3);
                let err = self.machine_st.existence_error(
                    ExistenceError::SourceSink(addr),
                );

                return Err(self.machine_st.error_form(err, stub));
            }
            Err(_) => {
                // for now, just fail. expand to meaningful error messages later.
                self.machine_st.fail = true;
                return Ok(());
            }
        };

        let stream_addr = self.deref_register(3);
        self.machine_st.bind(stream_addr.as_var().unwrap(), stream);

        Ok(())
    }

    #[inline(always)]
    pub(crate) fn socket_server_open(&mut self) -> CallResult {
        let addr = self.deref_register(1);
        let socket_atom = cell_as_atom_cell!(addr).get_name();

        let socket_atom = if socket_atom == atom!("[]") {
            atom!("127.0.0.1")
        } else {
            socket_atom
        };

        let port = self.deref_register(2);

        let port = if port.is_var() {
            String::from("0")
        } else {
            match Number::try_from(port) {
                Ok(Number::Fixnum(n)) => n.get_num().to_string(),
                Ok(Number::Integer(n)) => n.to_string(),
                _ => {
                    unreachable!()
                }
            }
        };

        let had_zero_port = &port == "0";

        let server_addr = if socket_atom == atom!("") {
            port
        } else {
            format!("{}:{}", socket_atom.as_str(), port)
        };

        let (tcp_listener, port) =
            match TcpListener::bind(server_addr).map_err(|e| e.kind()) {
                Ok(tcp_listener) => {
                    let port = tcp_listener.local_addr().map(|addr| addr.port()).ok();

                    if let Some(port) = port {
                        (arena_alloc!(tcp_listener, &mut self.machine_st.arena), port as usize)
                    } else {
                        self.machine_st.fail = true;
                        return Ok(());
                    }
                }
                Err(ErrorKind::PermissionDenied) => {
                    return Err(self.machine_st.open_permission_error(addr, atom!("socket_server_open"), 2));
                }
                _ => {
                    self.machine_st.fail = true;
                    return Ok(());
                }
            };

        let addr = self.deref_register(3);
        self.machine_st.bind(addr.as_var().unwrap(), typed_arena_ptr_as_cell!(tcp_listener));

        if had_zero_port {
            self.machine_st.unify_fixnum(Fixnum::build_with(port as i64), self.machine_st.registers[2]);
        }

        Ok(())
    }

    #[inline(always)]
    pub(crate) fn socket_server_accept(&mut self) -> CallResult {
        let alias = self.machine_st.registers[4];
        let eof_action = self.machine_st.registers[5];
        let reposition = self.machine_st.registers[6];
        let stream_type = self.machine_st.registers[7];

        let options = self.machine_st.to_stream_options(alias, eof_action, reposition, stream_type);

        if options.reposition() {
            return Err(self.machine_st.reposition_error(atom!("socket_server_accept"), 4));
        }

        if let Some(alias) = options.get_alias() {
            if self.indices.stream_aliases.contains_key(&alias) {
                return Err(self.machine_st.occupied_alias_permission_error(
                    alias,
                    atom!("socket_server_accept"),
                    4,
                ));
            }
        }

        let culprit = self.deref_register(1);

        read_heap_cell!(culprit,
            (HeapCellValueTag::Cons, cons_ptr) => {
                match_untyped_arena_ptr!(cons_ptr,
                     (ArenaHeaderTag::TcpListener, tcp_listener) => {
                         match tcp_listener.accept().ok() {
                             Some((tcp_stream, socket_addr)) => {
                                 let client = self.machine_st.atom_tbl.build_with(&socket_addr.to_string());

                                 let mut tcp_stream = Stream::from_tcp_stream(
                                     client,
                                     tcp_stream,
                                     &mut self.machine_st.arena,
                                 );

                                 *tcp_stream.options_mut() = options;

                                 if let Some(alias) = &tcp_stream.options().get_alias() {
                                     self.indices.stream_aliases.insert(*alias, tcp_stream);
                                 }

                                 self.indices.streams.insert(tcp_stream);

                                 let tcp_stream = stream_as_cell!(tcp_stream);
                                 let client = atom_as_cell!(client);

                                 let client_addr = self.deref_register(2);
                                 let stream_addr = self.deref_register(3);

                                 self.machine_st.bind(client_addr.as_var().unwrap(), client);
                                 self.machine_st.bind(stream_addr.as_var().unwrap(), tcp_stream);
                             }
                             None => {
                                 self.machine_st.fail = true;
                             }
                         }
                     }
                     _ => {
                     }
                );
            }
            _ => {
            }
        );

        Ok(())
    }

    #[inline(always)]
    pub(crate) fn tls_client_connect(&mut self) -> CallResult {
        if let Some(hostname) = self.machine_st.value_to_str_like(self.machine_st.registers[1]) {
            let stream0 = self.machine_st.get_stream_or_alias(
                self.machine_st.registers[2],
                &self.indices.stream_aliases,
                atom!("tls_client_negotiate"),
                3,
            )?;

            let connector = TlsConnector::new().unwrap();
            let stream =
                match connector.connect(hostname.as_str(), stream0) {
                    Ok(tls_stream) => tls_stream,
                    Err(_) => {
                        return Err(self.machine_st.open_permission_error(
                            self.machine_st.registers[1],
                            atom!("tls_client_negotiate"),
                            3,
                        ));
                    }
                };

            let addr = atom!("TLS");
            let stream = Stream::from_tls_stream(addr, stream, &mut self.machine_st.arena);
            self.indices.streams.insert(stream);

            self.machine_st.heap.push(stream_as_cell!(stream));
            let stream_addr = self.deref_register(3);
            self.machine_st.bind(stream_addr.as_var().unwrap(), stream_as_cell!(stream));

            Ok(())
        } else {
            unreachable!();
        }
    }

    #[inline(always)]
    pub(crate) fn tls_accept_client(&mut self) -> CallResult {
        let pkcs12 = self.string_encoding_bytes(self.machine_st.registers[1], atom!("octet"));

        if let Some(password) = self.machine_st.value_to_str_like(self.machine_st.registers[2]) {
            let identity =
                match Identity::from_pkcs12(&pkcs12, password.as_str()) {
                    Ok(identity) => identity,
                    Err(_) => {
                        return Err(self.machine_st.open_permission_error(
                            self.machine_st.registers[1],
                            atom!("tls_server_negotiate"),
                            3,
                        ));
                    }
                };

            let stream0 = self.machine_st.get_stream_or_alias(
                self.machine_st.registers[3],
                &self.indices.stream_aliases,
                atom!("tls_server_negotiate"),
                3,
            )?;

            let acceptor = TlsAcceptor::new(identity).unwrap();

            let stream =
                match acceptor.accept(stream0) {
                    Ok(tls_stream) => tls_stream,
                    Err(_) => {
                        return Err(self.machine_st.open_permission_error(
                            self.machine_st.registers[3],
                            atom!("tls_server_negotiate"),
                            3,
                        ));
                    }
                };

            let stream = Stream::from_tls_stream(atom!("TLS"), stream, &mut self.machine_st.arena);
            self.indices.streams.insert(stream);

            let stream_addr = self.deref_register(4);
            self.machine_st.bind(stream_addr.as_var().unwrap(), stream_as_cell!(stream));
        } else {
            unreachable!();
        }

        Ok(())
    }

    #[inline(always)]
    pub(crate) fn socket_server_close(&mut self) -> CallResult {
        let culprit = self.deref_register(1);

        read_heap_cell!(culprit,
            (HeapCellValueTag::Cons, cons_ptr) => {
                match_untyped_arena_ptr!(cons_ptr,
                    (ArenaHeaderTag::TcpListener, tcp_listener) => {
                        unsafe {
                            // dropping closes the instance.
                            std::ptr::drop_in_place(&mut tcp_listener as *mut _);
                        }

                        tcp_listener.set_tag(ArenaHeaderTag::Dropped);
                        return Ok(());
                    }
                    _ => {
                    }
                );
            }
            _ => {
            }
        );

        let err = self.machine_st.type_error(ValidType::TcpListener, culprit);
        let stub = functor_stub(atom!("socket_server_close"), 1);

        return Err(self.machine_st.error_form(err, stub));
    }

    #[inline(always)]
    pub(crate) fn set_stream_position(&mut self) -> CallResult {
        let mut stream = self.machine_st.get_stream_or_alias(
            self.machine_st.registers[1],
            &self.indices.stream_aliases,
            atom!("set_stream_position"),
            2,
        )?;

        if !stream.options().reposition() {
            let stub = functor_stub(atom!("set_stream_position"), 2);

            let err = self.machine_st.permission_error(
                Permission::Reposition,
                atom!("stream"),
                stream_as_cell!(stream),
            );

            return Err(self.machine_st.error_form(err, stub));
        }

        let position = self.deref_register(2);

        let position = match Number::try_from(position) {
            Ok(Number::Fixnum(n)) => n.get_num() as u64,
            Ok(Number::Integer(n)) => {
                if let Some(n) = n.to_u64() {
                    n
                } else {
                    self.machine_st.fail = true;
                    return Ok(());
                }
            }
            _ => {
                unreachable!()
            }
        };

        stream.set_position(position);
        Ok(())
    }

    #[inline(always)]
    pub(crate) fn stream_property(&mut self) -> CallResult {
        let mut stream = self.machine_st.get_stream_or_alias(
            self.machine_st.registers[1],
            &self.indices.stream_aliases,
            atom!("stream_property"),
            2,
        )?;

        let atom = cell_as_atom!(self.deref_register(2));

        let property = match atom {
            atom!("file_name") => {
                atom_as_cell!(if let Some(file_name) = stream.file_name() {
                    file_name
                } else {
                    self.machine_st.fail = true;
                    return Ok(());
                })
            }
            atom!("mode") => atom_as_cell!(stream.mode()),
            atom!("direction") =>
                atom_as_cell!(if stream.is_input_stream() && stream.is_output_stream() {
                    atom!("input_output")
                } else if stream.is_input_stream() {
                    atom!("input")
                } else {
                    atom!("output")
                }),
            atom!("alias") => {
                atom_as_cell!(if let Some(alias) = stream.options().get_alias() {
                    alias
                } else {
                    self.machine_st.fail = true;
                    return Ok(());
                })
            }
            atom!("position") => {
                if let Some((position, lines_read)) = stream.position() {
                    let h = self.machine_st.heap.len();

                    let position_term = functor!(
                        atom!("position_and_lines_read"),
                        [integer(position, &mut self.machine_st.arena),
                         integer(lines_read, &mut self.machine_st.arena)]
                    );

                    self.machine_st.heap.extend(position_term.into_iter());
                    str_loc_as_cell!(h)
                } else {
                    self.machine_st.fail = true;
                    return Ok(());
                }
            }
            atom!("end_of_stream") => {
                let end_of_stream_pos = stream.position_relative_to_end();
                atom_as_cell!(end_of_stream_pos.as_atom())
            }
            atom!("eof_action") => {
                atom_as_cell!(stream.options().eof_action().as_atom())
            }
            atom!("reposition") =>
                atom_as_cell!(if stream.options().reposition() {
                    atom!("true")
                } else {
                    atom!("false")
                }),
            atom!("type") => {
                atom_as_cell!(stream.options().stream_type().as_property_atom())
            }
            _ => {
                unreachable!()
            }
        };

        unify!(self.machine_st, property, self.machine_st.registers[3]);
        Ok(())
    }

    #[inline(always)]
    pub(crate) fn store_global_var(&mut self) {
        let key = cell_as_atom!(self.deref_register(1));

        let value = self.machine_st.registers[2];
        let mut ball = Ball::new();

        ball.boundary = self.machine_st.heap.len();

        copy_term(
            CopyBallTerm::new(&mut self.machine_st.stack, &mut self.machine_st.heap, &mut ball.stub),
            value,
            AttrVarPolicy::DeepCopy,
        );

        self.indices.global_variables.insert(key, (ball, None));
    }

    #[inline(always)]
    pub(crate) fn store_backtrackable_global_var(&mut self) {
        let key = cell_as_atom!(self.deref_register(1));
        let new_value = self.deref_register(2);

        match self.indices.global_variables.get_mut(&key) {
            Some((_, ref mut loc)) => match loc {
                Some(ref mut value) => {
                    self.machine_st.trail(TrailRef::BlackboardOffset(key, *value));
                    *value = new_value;
                }
                loc @ None => {
                    self.machine_st.trail(TrailRef::BlackboardEntry(key));
                    *loc = Some(new_value);
                }
            },
            None => {
                self.machine_st.trail(TrailRef::BlackboardEntry(key));
                self.indices
                    .global_variables
                    .insert(key, (Ball::new(), Some(new_value)));
            }
        }
    }

    #[inline(always)]
    pub(crate) fn term_attributed_variables(&mut self) {
        if self.machine_st.registers[1].is_constant() {
            let a2 = self.deref_register(2);
            self.machine_st.unify_atom(
                atom!("[]"),
                a2,
            );

            return;
        }

        let seen_vars = self.machine_st.attr_vars_of_term(self.machine_st.registers[1]);
        let outcome = heap_loc_as_cell!(
            iter_to_heap_list(&mut self.machine_st.heap, seen_vars.into_iter())
        );

        unify_fn!(self.machine_st, self.machine_st.registers[2], outcome);
    }

    #[inline(always)]
    pub(crate) fn term_variables(&mut self) {
        let stored_v = self.deref_register(1);
        let a2 = self.deref_register(2);

        if stored_v.is_constant() {
            self.machine_st.unify_atom(atom!("[]"), a2);
            return;
        }

        let mut seen_set = IndexSet::with_hasher(FxBuildHasher::default());

        self.machine_st.variable_set(&mut seen_set, stored_v);

        let outcome = heap_loc_as_cell!(
            iter_to_heap_list(&mut self.machine_st.heap, seen_set.into_iter())
        );

        unify_fn!(self.machine_st, a2, outcome);
    }

    #[inline(always)]
    pub(crate) fn term_variables_under_max_depth(&mut self) {
        // Term, MaxDepth, VarList
        let max_depth = cell_as_fixnum!(
            self.deref_register(2)
        ).get_num() as usize;

        self.machine_st.term_variables_under_max_depth(
            self.machine_st.registers[1],
            max_depth,
            self.machine_st.registers[3],
        );
    }

    #[inline(always)]
    pub(crate) fn truncate_lifted_heap_to(&mut self) {
        let a1 = self.deref_register(1);
        let lh_offset = cell_as_fixnum!(a1).get_num() as usize;

        self.machine_st.lifted_heap.truncate(lh_offset);
    }

    #[inline(always)]
    pub(crate) fn unify_with_occurs_check(&mut self) {
        let a1 = self.machine_st.registers[1];
        let a2 = self.machine_st.registers[2];

        unify_with_occurs_check!(&mut self.machine_st, a1, a2);
    }

    #[inline(always)]
    pub(crate) fn unwind_environments(&mut self) -> bool {
        let mut e = self.machine_st.e;
        let mut cp = self.machine_st.cp;

        while e > 0 {
            if self.is_reset_cont_marker(cp) {
                self.machine_st.e = e;
                self.machine_st.p = cp + 1; // skip the reset marker.

                return true;
            }

            let and_frame = self.machine_st.stack.index_and_frame(e);

            cp = and_frame.prelude.cp;
            e = and_frame.prelude.e;
        }

        false
    }

    fn walk_code_at_ptr(&mut self, index_ptr: usize) -> HeapCellValue {
        let mut h = self.machine_st.heap.len();

        let mut functors = vec![];
        let mut functor_list = vec![];

        walk_code(&self.code, index_ptr, |instr| {
            let old_len = functors.len();
            instr.enqueue_functors(h, &mut self.machine_st.arena, &mut functors);
            let new_len = functors.len();

            for index in old_len..new_len {
                let functor_len = functors[index].len();

                match functor_len {
                    0 => {}
                    1 => {
                        functor_list.push(heap_loc_as_cell!(h));
                        h += functor_len;
                    }
                    _ => {
                        functor_list.push(str_loc_as_cell!(h));
                        h += functor_len;
                    }
                }
            }
        });

        for functor in functors {
            self.machine_st.heap.extend(functor.into_iter());
        }

        heap_loc_as_cell!(
            iter_to_heap_list(&mut self.machine_st.heap, functor_list.into_iter())
        )
    }

    #[inline(always)]
    pub(crate) fn wam_instructions(&mut self) -> CallResult {
        let module_name = cell_as_atom!(self.deref_register(1));
        let name = cell_as_atom!(self.deref_register(2));
        let arity = self.deref_register(3);

        let arity = match Number::try_from(arity) {
            Ok(Number::Fixnum(n)) => n.get_num() as usize,
            Ok(Number::Integer(n)) => n.to_usize().unwrap(),
            _ => {
                unreachable!()
            }
        };

        let key = (name, arity);

        let first_idx = match module_name {
            atom!("user") => self.indices.code_dir.get(&key),
            _ => match self.indices.modules.get(&module_name) {
                Some(module) => module.code_dir.get(&key),
                None => {
                    let stub = functor_stub(key.0, key.1);
                    let err = self.machine_st.session_error(
                        SessionError::from(CompilationError::InvalidModuleResolution(
                            module_name,
                        )),
                    );

                    return Err(self.machine_st.error_form(err, stub));
                }
            },
        };

        let first_idx = match first_idx {
            Some(ref idx) if idx.local().is_some() => {
                if let Some(idx) = idx.local() {
                    idx
                } else {
                    unreachable!()
                }
            }
            _ => {
                let stub = functor_stub(name, arity);
                let err = self.machine_st.existence_error(
                    ExistenceError::Procedure(name, arity),
                );

                return Err(self.machine_st.error_form(err, stub));
            }
        };

        let listing = self.walk_code_at_ptr(first_idx);
        let listing_var = self.machine_st.registers[4];

        unify!(self.machine_st, listing, listing_var);
        Ok(())
    }

    #[inline(always)]
    pub(crate) fn inlined_instructions(&mut self) {
        let index_ptr = self.deref_register(1);
        let index_ptr = match Number::try_from(index_ptr) {
            Ok(Number::Fixnum(n)) => n.get_num() as usize,
            Ok(Number::Integer(n)) => n.to_usize().unwrap(),
            _ => {
                unreachable!()
            }
        };

        let listing = self.walk_code_at_ptr(index_ptr);
        let listing_var = self.machine_st.registers[2];

        unify!(self.machine_st, listing, listing_var);
    }

    #[inline(always)]
    pub(crate) fn write_term(&mut self) -> CallResult {
        let mut stream = self.machine_st.get_stream_or_alias(
            self.machine_st.registers[1],
            &self.indices.stream_aliases,
            atom!("write_term"),
            3,
        )?;

        self.machine_st.check_stream_properties(
            stream,
            StreamType::Text,
            None, // input
            atom!("write_term"),
            3,
        )?;

        let opt_err = if !stream.is_output_stream() {
            Some(atom!("stream")) // 8.14.2.3 g)
        } else if stream.options().stream_type() == StreamType::Binary {
            Some(atom!("binary_stream")) // 8.14.2.3 h)
        } else {
            None
        };

        if let Some(err_atom) = opt_err {
            return Err(self.machine_st.stream_permission_error(
                Permission::OutputStream,
                err_atom,
                stream,
                atom!("write_term"),
                3,
            ));
        }

        let printer = match self.machine_st.write_term(&self.indices.op_dir)? {
            Some(printer) => printer,
            None => {
                // this next line is executed by
                // MachineState::write_term in this case. it's
                // commented here because rustc can't prove
                // that it's no longer borrowed.

                // self.machine_st.fail = true;
                return Ok(());
            }
        };

        let output = printer.print();

        match write!(&mut stream, "{}", output.result()) {
            Ok(_) => {}
            Err(_) => {
                let stub = functor_stub(atom!("open"), 4);
                let err = self.machine_st.existence_error(
                    ExistenceError::Stream(self.machine_st.registers[1]),
                );

                return Err(self.machine_st.error_form(err, stub));
            }
        }

        stream.flush().unwrap();
        Ok(())
    }

    #[inline(always)]
    pub(crate) fn write_term_to_chars(&mut self) -> CallResult {
        let printer = match self.machine_st.write_term(&self.indices.op_dir)? {
            None => {
                // this next line is executed by
                // MachineState::write_term in this case. it's
                // commented here because rustc can't prove
                // that it's no longer borrowed.

                // self.machine_st.fail = true;
                return Ok(());
            }
            Some(printer) => printer,
        };

        let result = printer.print().result();
        let chars = put_complete_string(
            &mut self.machine_st.heap,
            &result,
            &mut self.machine_st.atom_tbl,
        );

        let result_addr = self.deref_register(1);

        if let Some(var) = result_addr.as_var() {
            self.machine_st.bind(var, chars);
        } else {
            unreachable!()
        }

        Ok(())
    }

    #[inline(always)]
    pub(crate) fn scryer_prolog_version(&mut self) {
        use git_version::git_version;

        let buffer = git_version!(cargo_prefix = "cargo:", fallback = "unknown");
        let buffer_atom = self.machine_st.atom_tbl.build_with(buffer);

        let a1 = self.deref_register(1);
        self.machine_st.unify_complete_string(
            buffer_atom,
            a1,
        );
    }

    #[inline(always)]
    pub(crate) fn crypto_random_byte(&mut self) {
        let arg = self.machine_st.registers[1];
        let mut bytes: [u8; 1] = [0];

        match rng().fill(&mut bytes) {
            Ok(()) => {}
            Err(_) => {
                // the error payload here is of type 'Unspecified',
                // which contains no information whatsoever. So, for now,
                // just fail.
                self.machine_st.fail = true;
                return;
            }
        }

        let byte = Fixnum::build_with(bytes[0] as i64);
        self.machine_st.unify_fixnum(byte, arg);
    }

    #[inline(always)]
    pub(crate) fn crypto_data_hash(&mut self) {
        let encoding = cell_as_atom!(self.deref_register(2));
        let bytes = self.string_encoding_bytes(self.machine_st.registers[1], encoding);

        let algorithm = cell_as_atom!(self.deref_register(4));

        let ints_list = match algorithm {
            atom!("sha3_224") => {
                let mut context = Sha3_224::new();
                context.input(&bytes);

                heap_loc_as_cell!(
                    iter_to_heap_list(
                        &mut self.machine_st.heap,
                        context
                            .result()
                            .as_ref()
                            .iter()
                            .map(|b| fixnum_as_cell!(Fixnum::build_with(*b as i64))),
                    )
                )
            }
            atom!("sha3_256") => {
                let mut context = Sha3_256::new();
                context.input(&bytes);
                heap_loc_as_cell!(
                    iter_to_heap_list(
                        &mut self.machine_st.heap,
                        context
                            .result()
                            .as_ref()
                            .iter()
                            .map(|b| fixnum_as_cell!(Fixnum::build_with(*b as i64))),
                    )
                )
            }
            atom!("sha3_384") => {
                let mut context = Sha3_384::new();
                context.input(&bytes);

                heap_loc_as_cell!(
                    iter_to_heap_list(
                        &mut self.machine_st.heap,
                        context
                            .result()
                            .as_ref()
                            .iter()
                            .map(|b| fixnum_as_cell!(Fixnum::build_with(*b as i64))),
                    )
                )
            }
            atom!("sha3_512") => {
                let mut context = Sha3_512::new();
                context.input(&bytes);

                heap_loc_as_cell!(
                    iter_to_heap_list(
                        &mut self.machine_st.heap,
                        context
                            .result()
                            .as_ref()
                            .iter()
                            .map(|b| fixnum_as_cell!(Fixnum::build_with(*b as i64))),
                    )
                )
            }
            atom!("blake2s256") => {
                let mut context = Blake2s::new();
                context.input(&bytes);

                heap_loc_as_cell!(
                    iter_to_heap_list(
                        &mut self.machine_st.heap,
                        context
                            .result()
                            .as_ref()
                            .iter()
                            .map(|b| fixnum_as_cell!(Fixnum::build_with(*b as i64))),
                    )
                )
            }
            atom!("blake2b512") => {
                let mut context = Blake2b::new();
                context.input(&bytes);

                heap_loc_as_cell!(
                    iter_to_heap_list(
                        &mut self.machine_st.heap,
                        context
                            .result()
                            .as_ref()
                            .iter()
                            .map(|b| fixnum_as_cell!(Fixnum::build_with(*b as i64))),
                    )
                )
            }
            atom!("ripemd160") => {
                let mut context = Ripemd160::new();
                context.input(&bytes);

                heap_loc_as_cell!(
                    iter_to_heap_list(
                        &mut self.machine_st.heap,
                        context
                            .result()
                            .as_ref()
                            .iter()
                            .map(|b| fixnum_as_cell!(Fixnum::build_with(*b as i64))),
                    )
                )
            }
            _ => {
                let ints = digest::digest(
                    match algorithm {
                        atom!("sha256") => &digest::SHA256,
                        atom!("sha384") => &digest::SHA384,
                        atom!("sha512") => &digest::SHA512,
                        atom!("sha512_256") => &digest::SHA512_256,
                        _ => {
                            unreachable!()
                        }
                    },
                    &bytes,
                );

                heap_loc_as_cell!(
                    iter_to_heap_list(
                        &mut self.machine_st.heap,
                        ints.as_ref()
                            .iter()
                            .map(|b| fixnum_as_cell!(Fixnum::build_with(*b as i64))),
                    )
                )
            }
        };

        unify!(self.machine_st, self.machine_st.registers[3], ints_list);
    }

    #[inline(always)]
    pub(crate) fn crypto_data_hkdf(&mut self) {
        let encoding = cell_as_atom!(self.deref_register(2));
        let data = self.string_encoding_bytes(self.machine_st.registers[1], encoding);

        let stub1_gen = || functor_stub(atom!("crypto_data_hkdf"), 4);
        let salt = self.machine_st.integers_to_bytevec(self.machine_st.registers[3], stub1_gen);

        let stub2_gen = || functor_stub(atom!("crypto_data_hkdf"), 4);
        let info = self.machine_st.integers_to_bytevec(self.machine_st.registers[4], stub2_gen);

        let algorithm = cell_as_atom!(self.deref_register(5));

        let length = self.deref_register(6);

        let length = match Number::try_from(length) {
            Ok(Number::Fixnum(n)) => usize::try_from(n.get_num()).unwrap(),
            Ok(Number::Integer(n)) => match n.to_usize() {
                Some(u) => u,
                _ => {
                    self.machine_st.fail = true;
                    return;
                }
            },
            _ => {
                unreachable!()
            }
        };

        let ints_list = {
            let digest_alg = match algorithm {
                atom!("sha256") => hkdf::HKDF_SHA256,
                atom!("sha384") => hkdf::HKDF_SHA384,
                atom!("sha512") => hkdf::HKDF_SHA512,
                _ => {
                    self.machine_st.fail = true;
                    return;
                }
            };

            let salt = hkdf::Salt::new(digest_alg, &salt);
            let mut bytes: Vec<u8> = Vec::new();

            bytes.resize(length, 0);

            match salt.extract(&data).expand(&[&info[..]], MyKey(length)) {
                Ok(r) => {
                    r.fill(&mut bytes).unwrap();
                }
                _ => {
                    self.machine_st.fail = true;
                    return;
                }
            }

            heap_loc_as_cell!(
                iter_to_heap_list(
                    &mut self.machine_st.heap,
                    bytes
                        .iter()
                        .map(|b| fixnum_as_cell!(Fixnum::build_with(*b as i64))),
                )
            )
        };

        unify!(self.machine_st, self.machine_st.registers[7], ints_list);
    }

    #[inline(always)]
    pub(crate) fn crypto_password_hash(&mut self) {
        let stub1_gen = || functor_stub(atom!("crypto_password_hash"), 3);
        let data = self.machine_st.integers_to_bytevec(self.machine_st.registers[1], stub1_gen);
        let stub2_gen = || functor_stub(atom!("crypto_password_hash"), 3);
        let salt = self.machine_st.integers_to_bytevec(self.machine_st.registers[2], stub2_gen);

        let iterations = self.deref_register(3);

        let iterations = match Number::try_from(iterations) {
            Ok(Number::Fixnum(n)) => u64::try_from(n.get_num()).unwrap(),
            Ok(Number::Integer(n)) => match n.to_u64() {
                Some(i) => i,
                None => {
                    self.machine_st.fail = true;
                    return;
                }
            },
            _ => {
                unreachable!()
            }
        };

        let ints_list = {
            let mut bytes = [0u8; digest::SHA512_OUTPUT_LEN];

            pbkdf2::derive(
                pbkdf2::PBKDF2_HMAC_SHA512,
                NonZeroU32::new(iterations as u32).unwrap(),
                &salt,
                &data,
                &mut bytes,
            );

            heap_loc_as_cell!(
                iter_to_heap_list(
                    &mut self.machine_st.heap,
                    bytes
                        .iter()
                        .map(|b| fixnum_as_cell!(Fixnum::build_with(*b as i64))),
                )
            )
        };

        unify!(self.machine_st, self.machine_st.registers[4], ints_list);
    }

    #[inline(always)]
    pub(crate) fn crypto_data_encrypt(&mut self) {
        let encoding = cell_as_atom!(self.deref_register(3));

        let data = self.string_encoding_bytes(self.machine_st.registers[1], encoding);
        let aad = self.string_encoding_bytes(self.machine_st.registers[2], encoding);

        let stub2_gen = || functor_stub(atom!("crypto_data_encrypt"), 7);
        let key = self.machine_st.integers_to_bytevec(self.machine_st.registers[4], stub2_gen);

        let stub3_gen = || functor_stub(atom!("crypto_data_encrypt"), 7);
        let iv = self.machine_st.integers_to_bytevec(self.machine_st.registers[5], stub3_gen);

        let unbound_key = aead::UnboundKey::new(&aead::CHACHA20_POLY1305, &key).unwrap();
        let nonce = aead::Nonce::try_assume_unique_for_key(&iv).unwrap();
        let key = aead::LessSafeKey::new(unbound_key);

        let mut in_out = data;

        let tag = match key.seal_in_place_separate_tag(
            nonce,
            aead::Aad::from(aad),
            &mut in_out,
        ) {
            Ok(d) => d,
            _ => {
                self.machine_st.fail = true;
                return;
            }
        };

        let tag_list = heap_loc_as_cell!(
            iter_to_heap_list(
                &mut self.machine_st.heap,
                tag.as_ref()
                    .iter()
                    .map(|b| fixnum_as_cell!(Fixnum::build_with(*b as i64))),
            )
        );

        let complete_string = self.u8s_to_string(&in_out);

        unify!(self.machine_st, self.machine_st.registers[6], tag_list);
        unify!(self.machine_st, self.machine_st.registers[7], complete_string);
    }

    #[inline(always)]
    pub(crate) fn crypto_data_decrypt(&mut self) {
        let data = self.string_encoding_bytes(self.machine_st.registers[1], atom!("octet"));
        let encoding = cell_as_atom!(self.deref_register(5));

        let aad = self.string_encoding_bytes(self.machine_st.registers[2], encoding);
        let stub1_gen = || functor_stub(atom!("crypto_data_decrypt"), 7);

        let key = self.machine_st.integers_to_bytevec(self.machine_st.registers[3], stub1_gen);
        let stub2_gen = || functor_stub(atom!("crypto_data_decrypt"), 7);
        let iv = self.machine_st.integers_to_bytevec(self.machine_st.registers[4], stub2_gen);

        let unbound_key = aead::UnboundKey::new(&aead::CHACHA20_POLY1305, &key).unwrap();
        let nonce = aead::Nonce::try_assume_unique_for_key(&iv).unwrap();
        let key = aead::LessSafeKey::new(unbound_key);

        let mut in_out = data;

        let complete_string = {
            let decrypted_data =
                match key.open_in_place(nonce, aead::Aad::from(aad), &mut in_out) {
                    Ok(d) => d,
                    _ => {
                        self.machine_st.fail = true;
                        return;
                    }
                };

            let buffer = match encoding {
                atom!("octet") => String::from_iter(decrypted_data.iter().map(|b| *b as char)),
                atom!("utf8") => match String::from_utf8(decrypted_data.to_vec()) {
                    Ok(str) => str,
                    _ => {
                        self.machine_st.fail = true;
                        return;
                    }
                },
                _ => {
                    unreachable!()
                }
            };

            if buffer.len() == 0 {
                empty_list_as_cell!()
            } else {
                atom_as_cstr_cell!(self.machine_st.atom_tbl.build_with(&buffer))
            }
        };

        unify!(self.machine_st, self.machine_st.registers[6], complete_string);
    }

    #[inline(always)]
    pub(crate) fn crypto_curve_scalar_mult(&mut self) {

        let stub_gen = || functor_stub(atom!("crypto_curve_scalar_mult"), 4);
        let scalar_bytes = self.machine_st.integers_to_bytevec(self.machine_st.registers[2], stub_gen);
        let point_bytes = self.machine_st.integers_to_bytevec(self.machine_st.registers[3], stub_gen);

        let mut point = secp256k1::Point::decode(&point_bytes).unwrap();
        let scalar = secp256k1::Scalar::decode_reduce(&scalar_bytes);
        point *= scalar;

        let uncompressed = self.u8s_to_string(&point.encode_uncompressed());

        unify!(self.machine_st, self.machine_st.registers[4], uncompressed);
    }

    #[inline(always)]
    pub(crate) fn ed25519_new_key_pair(&mut self) {
        let pkcs8_bytes = signature::Ed25519KeyPair::generate_pkcs8(rng()).unwrap();
        let complete_string = self.u8s_to_string(pkcs8_bytes.as_ref());

        unify!(self.machine_st, self.machine_st.registers[1], complete_string)
    }

    #[inline(always)]
    pub(crate) fn ed25519_key_pair_public_key(&mut self) {
        let bytes = self.string_encoding_bytes(self.machine_st.registers[1], atom!("octet"));

        let key_pair = match signature::Ed25519KeyPair::from_pkcs8(&bytes) {
            Ok(kp) => kp,
            _ => {
                self.machine_st.fail = true;
                return;
            }
        };

        let complete_string = self.u8s_to_string(key_pair.public_key().as_ref());

        unify!(self.machine_st, self.machine_st.registers[2], complete_string);
    }

    #[inline(always)]
    pub(crate) fn ed25519_sign(&mut self) {
        let key = self.string_encoding_bytes(self.machine_st.registers[1], atom!("octet"));
        let encoding = cell_as_atom!(self.deref_register(3));
        let data = self.string_encoding_bytes(self.machine_st.registers[2], encoding);

        let key_pair = match signature::Ed25519KeyPair::from_pkcs8(&key) {
            Ok(kp) => kp,
            _ => {
                self.machine_st.fail = true;
                return;
            }
        };

        let sig = key_pair.sign(&data);

        let sig_list = heap_loc_as_cell!(
            iter_to_heap_list(
                &mut self.machine_st.heap,
                sig.as_ref()
                    .iter()
                    .map(|b| fixnum_as_cell!(Fixnum::build_with(*b as i64))),
            )
        );

        unify!(self.machine_st, self.machine_st.registers[4], sig_list);
    }

    #[inline(always)]
    pub(crate) fn ed25519_verify(&mut self) {
        let key = self.string_encoding_bytes(self.machine_st.registers[1], atom!("octet"));
        let encoding = cell_as_atom!(self.deref_register(3));
        let data = self.string_encoding_bytes(self.machine_st.registers[2], encoding);
        let stub_gen = || functor_stub(atom!("ed25519_verify"), 5);
        let signature = self.machine_st.integers_to_bytevec(self.machine_st.registers[4], stub_gen);

        let peer_public_key = signature::UnparsedPublicKey::new(&signature::ED25519, &key);

        match peer_public_key.verify(&data, &signature) {
            Ok(_) => {}
            _ => {
                self.machine_st.fail = true;
            }
        }
    }

    #[inline(always)]
    pub(crate) fn curve25519_scalar_mult(&mut self) {
        let stub1_gen = || functor_stub(atom!("curve25519_scalar_mult"), 3);
        let scalar_bytes = self.machine_st.integers_to_bytevec(self.machine_st.registers[1], stub1_gen);
        let scalar = Scalar(<[u8; 32]>::try_from(&scalar_bytes[..]).unwrap());

        let stub2_gen = || functor_stub(atom!("curve25519_scalar_mult"), 3);
        let point_bytes = self.machine_st.integers_to_bytevec(self.machine_st.registers[2], stub2_gen);
        let point = GroupElement(<[u8; 32]>::try_from(&point_bytes[..]).unwrap());

        let result = scalarmult(&scalar, &point).unwrap();

        let string = self.u8s_to_string(&result[..]);

        unify!(self.machine_st, self.machine_st.registers[3], string);
    }

    #[inline(always)]
    pub(crate) fn first_non_octet(&mut self) {
        let addr = self.deref_register(1);

        if let Some(string) = self.machine_st.value_to_str_like(addr) {
            for c in string.as_str().chars() {
                if c as u32 > 255 {
                    let non_octet = self.machine_st.atom_tbl.build_with(&c.to_string());
                    self.machine_st.unify_atom(non_octet, self.machine_st.registers[2]);
                    return;
                }
            }
        }

        self.machine_st.fail = true;
    }

    #[inline(always)]
    pub(crate) fn load_html(&mut self) {
        if let Some(string) = self.machine_st.value_to_str_like(self.machine_st.registers[1]) {
            let doc = select::document::Document::from_read(string.as_str().as_bytes()).unwrap();
            let result = self.html_node_to_term(doc.nth(0).unwrap());

            unify!(self.machine_st, self.machine_st.registers[2], result);
        } else {
            self.machine_st.fail = true;
        }
    }

    #[inline(always)]
    pub(crate) fn load_xml(&mut self) {
        if let Some(string) = self.machine_st.value_to_str_like(self.machine_st.registers[1]) {
            match roxmltree::Document::parse(string.as_str()) {
                Ok(doc) => {
                    let result = self.xml_node_to_term(doc.root_element());
                    unify!(self.machine_st, self.machine_st.registers[2], result);
                }
                _ => {
                    self.machine_st.fail = true;
                }
            }
        } else {
            self.machine_st.fail = true;
        }
    }

    #[inline(always)]
    pub(crate) fn get_env(&mut self) {
        if let Some(key) = self.machine_st.value_to_str_like(self.machine_st.registers[1]) {
            match env::var(key.as_str()) {
                Ok(value) => {
                    let cstr = put_complete_string(
                        &mut self.machine_st.heap,
                        &value,
                        &mut self.machine_st.atom_tbl,
                    );

                    unify!(self.machine_st, self.machine_st.registers[2], cstr);
                }
                _ => {
                    self.machine_st.fail = true;
                }
            }
        } else {
            self.machine_st.fail = true;
        }
    }

    #[inline(always)]
    pub(crate) fn set_env(&mut self) {
        let key = self.machine_st.value_to_str_like(self.machine_st.registers[1]).unwrap();
        let value = self.machine_st.value_to_str_like(self.machine_st.registers[2]).unwrap();

        env::set_var(key.as_str(), value.as_str());
    }

    #[inline(always)]
    pub(crate) fn unset_env(&mut self) {
        let key = self.machine_st.value_to_str_like(self.machine_st.registers[1]).unwrap();
        env::remove_var(key.as_str());
    }

    #[inline(always)]
    pub(crate) fn pid(&mut self) {
        let pid = process::id();

        match fixnum!(Number, pid as i64, &mut self.machine_st.arena) {
            Number::Fixnum(pid) => {
                self.machine_st.unify_fixnum(pid, self.machine_st.registers[1]);
            }
            Number::Integer(pid) => {
                self.machine_st.unify_big_int(pid, self.machine_st.registers[1]);
            }
            _ => {
                unreachable!();
            }
        }
    }

    #[inline(always)]
    pub(crate) fn shell(&mut self) {
        // shell executes a command in a system shell
        // the code looks for a SHELL env var to do it in a UNIX-style
        // if not found, the code looks for COMSPEC env var to do it in a DOS-style
        // the output is printed directly to stdout
        // the output status code is returned after finishing
        fn command_result(machine: &mut MachineState, command: std::io::Result<process::ExitStatus>) {
            match command {
                Ok(status) => {
                    match status.code() {
                        Some(code) => {
                            let code = integer_as_cell!(Number::arena_from(code, &mut machine.arena));
                            unify!(machine, code, machine.registers[2]);
                        }
                        _ => {
                            machine.fail = true;
                        }
                    }
                }
                _ => {
                    machine.fail = true;
                }
            }
        }

        let a1 = self.deref_register(1);
        let command = self.machine_st.value_to_str_like(
            a1
        ).unwrap();

        match env::var("SHELL") {
            Ok(value) => {
                let command = process::Command::new(&value)
                    .arg("-c")
                    .arg(command.as_str())
                    .status();
                command_result(&mut self.machine_st, command);
            }
            _ => {
                match env::var("COMSPEC") {
                    Ok(value) => {
                        let command = process::Command::new(&value)
                            .arg("/C")
                            .arg(command.as_str())
                            .status();
                        command_result(&mut self.machine_st, command);
                    }
                    _ => {
                        self.machine_st.fail = true;
                    }
                }
            }
        };
    }

    #[inline(always)]
    pub(crate) fn chars_base64(&mut self) -> CallResult {
        let padding = cell_as_atom!(self.deref_register(3));
        let charset = cell_as_atom!(self.deref_register(4));

        let config = if padding == atom!("true") {
            if charset == atom!("standard") {
                base64::STANDARD
            } else {
                base64::URL_SAFE
            }
        } else {
            if charset == atom!("standard") {
                base64::STANDARD_NO_PAD
            } else {
                base64::URL_SAFE_NO_PAD
            }
        };

        if self.deref_register(1).is_var() {
            let b64 = self.machine_st.value_to_str_like(self.machine_st.registers[2]).unwrap();
            let bytes = base64::decode_config(b64.as_str(), config);

            match bytes {
                Ok(bs) => {
                    let string = self.u8s_to_string(&bs);

                    unify!(self.machine_st, self.machine_st.registers[1], string);
                }
                _ => {
                    self.machine_st.fail = true;
                    return Ok(());
                }
            }
        } else {
            let mut bytes = vec![];
            for c in self.machine_st.value_to_str_like(self.machine_st.registers[1]).unwrap().as_str().chars() {
                bytes.push(c as u8);
            }

            let b64 = base64::encode_config(bytes, config);
            let string = self.u8s_to_string(&b64.as_bytes());

            unify!(self.machine_st, self.machine_st.registers[2], string);
        }

        Ok(())
    }

    #[inline(always)]
    pub(crate) fn load_library_as_stream(&mut self) -> CallResult {
        let library_name = cell_as_atom!(self.deref_register(1));

        use crate::machine::LIBRARIES;

        match LIBRARIES.borrow().get(library_name.as_str()) {
            Some(library) => {
                let lib_stream = Stream::from_static_string(library, &mut self.machine_st.arena);
                unify!(self.machine_st, stream_as_cell!(lib_stream), self.machine_st.registers[2]);

                let mut path_buf = machine::current_dir();

                path_buf.push("/lib");
                path_buf.push(library_name.as_str());

                let library_path_str = path_buf.to_str().unwrap();
                let library_path = self.machine_st.atom_tbl.build_with(library_path_str);

                self.machine_st.unify_atom(library_path, self.machine_st.registers[3]);
            }
            None => {
                let stub = functor_stub(atom!("load"), 1);
                let err = self.machine_st.existence_error(
                    ExistenceError::ModuleSource(ModuleSource::Library(library_name))
                );

                return Err(self.machine_st.error_form(err, stub));
            }
        }

        Ok(())
    }

    #[inline(always)]
    pub(crate) fn devour_whitespace(&mut self) -> CallResult {
        let mut stream = self.machine_st.get_stream_or_alias(
            self.machine_st.registers[1],
            &self.indices.stream_aliases,
            atom!("$devour_whitespace"),
            1,
        )?;

        let mut parser = Parser::new(stream, &mut self.machine_st);

        match devour_whitespace(&mut parser) {
            Ok(false) => { // not at EOF.
                stream.add_lines_read(parser.lines_read());
            }
            Ok(true) => {
                stream.add_lines_read(parser.lines_read());
                self.machine_st.fail = true;
            }
            Err(err) => {
                let stub = functor_stub(atom!("load"), 1);
                let err = self.machine_st.syntax_error(err);

                return Err(self.machine_st.error_form(err, stub));
            }
        }

        Ok(())
    }

    #[inline(always)]
    pub(crate) fn is_sto_enabled(&mut self) {
        if self.machine_st.unify_fn as usize == MachineState::unify_with_occurs_check as usize {
            self.machine_st.unify_atom(atom!("true"), self.machine_st.registers[1]);
        } else if self.machine_st.unify_fn as usize
            == MachineState::unify_with_occurs_check_with_error as usize
        {
            self.machine_st.unify_atom(atom!("error"), self.machine_st.registers[1]);
        } else {
            self.machine_st.unify_atom(atom!("false"), self.machine_st.registers[1]);
        }
    }

    #[inline(always)]
    pub(crate) fn set_sto_as_unify(&mut self) {
        self.machine_st.unify_fn = MachineState::unify_with_occurs_check;
        self.machine_st.bind_fn = MachineState::bind_with_occurs_check_wrapper;
    }

    #[inline(always)]
    pub(crate) fn set_nsto_as_unify(&mut self) {
        self.machine_st.unify_fn = MachineState::unify;
        self.machine_st.bind_fn = MachineState::bind;
    }

    #[inline(always)]
    pub(crate) fn set_sto_with_error_as_unify(&mut self) {
        self.machine_st.unify_fn = MachineState::unify_with_occurs_check_with_error;
        self.machine_st.bind_fn = MachineState::bind_with_occurs_check_with_error_wrapper;
    }

    #[inline(always)]
    pub(crate) fn home_directory(&mut self) {
        let path = match dirs_next::home_dir() {
            Some(path) => path,
            None => {
                self.machine_st.fail = true;
                return;
            }
        };

        if path.is_dir() {
            if let Some(path) = path.to_str() {
                let path_string = put_complete_string(
                    &mut self.machine_st.heap,
                    path,
                    &mut self.machine_st.atom_tbl,
                );

                unify!(self.machine_st, self.machine_st.registers[1], path_string);
                return;
            }
        }

        self.machine_st.fail = true;
    }

    pub(crate) fn debug_hook(&mut self) {
    }

    #[inline(always)]
    pub(crate) fn pop_count(&mut self) {
        let number = self.deref_register(1);
        let pop_count = integer_as_cell!(match Number::try_from(number) {
            Ok(Number::Fixnum(n)) => {
                Number::Fixnum(Fixnum::build_with(n.get_num().count_ones() as i64))
            }
            Ok(Number::Integer(n)) => {
                Number::arena_from(n.count_ones(), &mut self.machine_st.arena)
            }
            _ => {
                unreachable!()
            }
        });

        unify!(self.machine_st, self.machine_st.registers[2], pop_count);
    }

    pub(super) fn systemtime_to_timestamp(&mut self, system_time: SystemTime) -> Atom {
        let datetime: DateTime<Local> = system_time.into();

        let mut fstr = "[".to_string();
        const SPECIFIERS: [char; 19] = [
            'Y', 'm', 'd', 'H', 'M', 'S', 'y', 'b', 'B', 'a', 'A', 'w', 'u', 'U', 'W', 'j', 'D',
            'x', 'v',
        ];

        for spec in SPECIFIERS {
            fstr.push_str(&format!("'{}'=\"%{}\", ", spec, spec).to_string());
        }

        fstr.push_str("finis].");
        let s = datetime.format(&fstr).to_string();

        self.machine_st.atom_tbl.build_with(&s)
    }

    pub(super) fn string_encoding_bytes(&mut self, data_arg: HeapCellValue, encoding: Atom) -> Vec<u8> {
        let data = self.machine_st.value_to_str_like(data_arg).unwrap();

        match encoding {
            atom!("utf8") => data.as_str().bytes().collect(),
            atom!("octet") => data.as_str().chars().map(|c| c as u8).collect(),
            _ => {
                unreachable!()
            }
        }
    }

    pub(super) fn xml_node_to_term(&mut self, node: roxmltree::Node) -> HeapCellValue {
        if node.is_text() {
            put_complete_string(
                &mut self.machine_st.heap,
                node.text().unwrap(),
                &mut self.machine_st.atom_tbl,
            )
        } else {
            let mut avec = Vec::new();

            for attr in node.attributes() {
                let name = self.machine_st.atom_tbl.build_with(attr.name());
                let value = put_complete_string(
                    &mut self.machine_st.heap,
                    &attr.value(),
                    &mut self.machine_st.atom_tbl,
                );

                avec.push(str_loc_as_cell!(self.machine_st.heap.len()));

                self.machine_st.heap.push(atom_as_cell!(atom!("="), 2));
                self.machine_st.heap.push(atom_as_cell!(name));
                self.machine_st.heap.push(value);
            }

            let attrs = heap_loc_as_cell!(
                iter_to_heap_list(&mut self.machine_st.heap, avec.into_iter())
            );

            let mut cvec = Vec::new();

            for child in node.children() {
                cvec.push(self.xml_node_to_term(child));
            }

            let children = heap_loc_as_cell!(
                iter_to_heap_list(&mut self.machine_st.heap, cvec.into_iter())
            );

            let tag = self.machine_st.atom_tbl.build_with(node.tag_name().name());

            let result = str_loc_as_cell!(self.machine_st.heap.len());

            self.machine_st.heap.push(atom_as_cell!(atom!("element"), 3));
            self.machine_st.heap.push(atom_as_cell!(tag));
            self.machine_st.heap.push(attrs);
            self.machine_st.heap.push(children);

            result
        }
    }

    pub(super) fn html_node_to_term(&mut self, node: select::node::Node) -> HeapCellValue {
        match node.name() {
            None => {
                put_complete_string(
                    &mut self.machine_st.heap,
                    &node.text(),
                    &mut self.machine_st.atom_tbl,
                )
            }
            Some(name) => {
                let mut avec = Vec::new();

                for attr in node.attrs() {
                    let name = self.machine_st.atom_tbl.build_with(attr.0);
                    let value = put_complete_string(
                        &mut self.machine_st.heap,
                        &attr.1,
                        &mut self.machine_st.atom_tbl,
                    );

                    avec.push(str_loc_as_cell!(self.machine_st.heap.len()));

                    self.machine_st.heap.push(atom_as_cell!(atom!("="), 2));
                    self.machine_st.heap.push(atom_as_cell!(name));
                    self.machine_st.heap.push(value);
                }

                let attrs = heap_loc_as_cell!(
                    iter_to_heap_list(&mut self.machine_st.heap, avec.into_iter())
                );

                let mut cvec = Vec::new();

                for child in node.children() {
                    cvec.push(self.html_node_to_term(child));
                }

                let children = heap_loc_as_cell!(
                    iter_to_heap_list(&mut self.machine_st.heap, cvec.into_iter())
                );

                let tag = self.machine_st.atom_tbl.build_with(name);
                let result = str_loc_as_cell!(self.machine_st.heap.len());

                self.machine_st.heap.push(atom_as_cell!(atom!("element"), 3));
                self.machine_st.heap.push(atom_as_cell!(tag));
                self.machine_st.heap.push(attrs);
                self.machine_st.heap.push(children);

                result
            }
        }
    }

    pub(super) fn u8s_to_string(&mut self, data: &[u8]) -> HeapCellValue {
        let buffer = String::from_iter(data.iter().map(|b| *b as char));

        if buffer.len() == 0 {
            empty_list_as_cell!()
        } else {
            atom_as_cstr_cell!(self.machine_st.atom_tbl.build_with(&buffer))
        }
    }
}

fn rng() -> &'static dyn SecureRandom {
    use std::ops::Deref;

    lazy_static! {
        static ref RANDOM: SystemRandom = SystemRandom::new();
    }

    RANDOM.deref()
}

struct MyKey<T: core::fmt::Debug + PartialEq>(T);

impl hkdf::KeyType for MyKey<usize> {
    fn len(&self) -> usize {
        self.0
    }
}<|MERGE_RESOLUTION|>--- conflicted
+++ resolved
@@ -4249,34 +4249,7 @@
         };
         if let Some(address_sink) = self.machine_st.value_to_str_like(address_sink) {
             let address_string = address_sink.as_str(); //to_string();
-<<<<<<< HEAD
-            let address: Uri = address_string.parse().unwrap();
-
-            let runtime = tokio::runtime::Handle::current();
-            let stream = runtime.block_on(async {
-                let https = HttpsConnector::new();
-                let client = Client::builder()
-                    .build::<_, hyper::Body>(https);
-
-                // request
-                let mut req = Request::builder()
-                    .method(method)
-                    .uri(address)
-                    .body(Body::from(bytes))
-                    .unwrap();
-                // request headers
-                *req.headers_mut() = headers;
-                // do it!
-                let resp = client.request(req).await.unwrap();
-                // status code
-                let status = resp.status().as_u16();
-                self.machine_st.unify_fixnum(Fixnum::build_with(status as i64), address_status);
-                // headers
-                let headers: Vec<HeapCellValue> = resp.headers().iter().map(|(header_name, header_value)| {
-                    let h = self.machine_st.heap.len();
-=======
             let address: Url = address_string.parse().unwrap();
->>>>>>> ec450fc5
 
 	    let client = reqwest::blocking::Client::builder()
 		.build()
@@ -4360,28 +4333,18 @@
 
 	    let (tx, rx) = std::sync::mpsc::sync_channel(1024);
 
-<<<<<<< HEAD
         let runtime = tokio::runtime::Handle::current();
 	    let _guard = runtime.enter();
-	    let server = match Server::try_bind(&addr) {
-		Ok(server) => server,
-=======
-	    let _guard = self.runtime.enter();
-	    let listener = match self.runtime.block_on(async { tokio::net::TcpListener::bind(addr).await }) {
-		Ok(listener) => listener,
->>>>>>> ec450fc5
-		Err(_) => {
-		    return Err(self.machine_st.open_permission_error(address_sink, atom!("http_listen"), 2));
-		}
+	    let listener = match runtime.block_on(async { tokio::net::TcpListener::bind(addr).await }) {
+		    Ok(listener) => listener,
+            Err(_) => {
+                return Err(self.machine_st.open_permission_error(address_sink, atom!("http_listen"), 2));
+            }
 	    };
 
-<<<<<<< HEAD
+
 	    runtime.spawn(async move {
-		let make_svc = make_service_fn(move |_conn| {
-=======
-	    self.runtime.spawn(async move {
 		loop {
->>>>>>> ec450fc5
 		    let tx = tx.clone();
 		    let (stream, _) = listener.accept().await.unwrap();
 
@@ -4449,12 +4412,8 @@
 				let query_cell = string_as_cstr_cell!(query_atom);
 
 				let hyper_req = request.request;
-<<<<<<< HEAD
                 let runtime = tokio::runtime::Handle::current();
-				let buf = runtime.block_on(async {hyper::body::aggregate(hyper_req).await.unwrap()});
-=======
-				let buf = self.runtime.block_on(async {hyper_req.collect().await.unwrap().aggregate()});
->>>>>>> ec450fc5
+				let buf = runtime.block_on(async {hyper_req.collect().await.unwrap().aggregate()});
 				let reader = buf.reader();
 
 				let mut stream = Stream::from_http_stream(
