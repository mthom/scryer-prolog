--- conflicted
+++ resolved
@@ -3858,29 +3858,14 @@
 
         self.indices.remove_stream(stream);
 
-<<<<<<< HEAD
-        stream.close().map_err(|_| {
+        stream.close().or_else(|_| {
             let stub = functor_stub(atom!("close"), 1);
-            let addr = stream_as_cell!(stream);
+            let addr = stream.into();
             let err = self
                 .machine_st
                 .existence_error(ExistenceError::Stream(addr));
-=======
-            let close_result = stream.close();
-
-            if close_result.is_err() {
-                let stub = functor_stub(atom!("close"), 1);
-                let addr = stream.into();
-                let err = self
-                    .machine_st
-                    .existence_error(ExistenceError::Stream(addr));
-
-                return Err(self.machine_st.error_form(err, stub));
-            }
-        }
->>>>>>> f45b0bcf
-
-            self.machine_st.error_form(err, stub)
+
+            Err(self.machine_st.error_form(err, stub))
         })
     }
 
@@ -4436,7 +4421,6 @@
                         // body
                         let reader = futures::executor::block_on(resp.bytes()).unwrap().reader();
 
-<<<<<<< HEAD
                         let mut stream = Stream::from_http_stream(
                             AtomTable::build_with(&self.machine_st.atom_tbl, &address_string),
                             reader,
@@ -4449,22 +4433,13 @@
                             .map_err(|stub_gen| stub_gen(&mut self.machine_st))
                             .unwrap();
 
-                        let stream = stream_as_cell!(stream);
-
                         let stream_addr = self.deref_register(2);
-                        self.machine_st.bind(stream_addr.as_var().unwrap(), stream);
+                        self.machine_st
+                            .bind(stream_addr.as_var().unwrap(), stream.into());
                     }
                     Err(_) => {
                         self.machine_st.fail = true;
                     }
-=======
-                    let stream_addr = self.deref_register(2);
-                    self.machine_st
-                        .bind(stream_addr.as_var().unwrap(), stream.into());
-                }
-                Err(_) => {
-                    self.machine_st.fail = true;
->>>>>>> f45b0bcf
                 }
             });
         } else {
@@ -4657,44 +4632,39 @@
                     let h = self.machine_st.heap.len();
                     let header_term = functor!(AtomTable::build_with(&self.machine_st.atom_tbl, header_name.as_str()), [cell(string_as_cstr_cell!(AtomTable::build_with(&self.machine_st.atom_tbl, header_value.to_str().unwrap())))]);
 
-                                    self.machine_st.heap.extend(header_term.into_iter());
-                                    str_loc_as_cell!(h)
-                                }).collect();
-
-                                let headers_list = iter_to_heap_list(&mut self.machine_st.heap, headers.into_iter());
-
-                let query_str = request.request_data.query;
-                let query_atom = AtomTable::build_with(&self.machine_st.atom_tbl, &query_str);
-                let query_cell = string_as_cstr_cell!(query_atom);
-
-                let mut stream = Stream::from_http_stream(
-                    path_atom,
-                    request.request_data.body,
-                    &mut self.machine_st.arena
-                );
-                *stream.options_mut() = StreamOptions::default();
-                stream.options_mut().set_stream_type(StreamType::Binary);
-<<<<<<< HEAD
-
-                self.indices.add_stream(stream, atom!("http_accept"), 7)
-                    .map_err(|stub_gen| stub_gen(&mut self.machine_st))?;
-
-                let stream = stream_as_cell!(stream);
-=======
-                self.indices.streams.insert(stream);
-                let stream: HeapCellValue = stream.into();
->>>>>>> f45b0bcf
-
-                                let handle: TypedArenaPtr<HttpResponse> = arena_alloc!(request.response, &mut self.machine_st.arena);
-
-                                self.machine_st.bind(method.as_var().unwrap(), atom_as_cell!(method_atom));
-                                self.machine_st.bind(path.as_var().unwrap(), path_cell);
-                                unify!(self.machine_st, heap_loc_as_cell!(headers_list), self.machine_st.registers[4]);
-                                self.machine_st.bind(query.as_var().unwrap(), query_cell);
-                                self.machine_st.bind(stream_addr.as_var().unwrap(), stream);
-                                self.machine_st.bind(handle_addr.as_var().unwrap(), typed_arena_ptr_as_cell!(handle));
-                break
-                            }
+                    self.machine_st.heap.extend(header_term.into_iter());
+                    str_loc_as_cell!(h)
+                }).collect();
+
+                    let headers_list = iter_to_heap_list(&mut self.machine_st.heap, headers.into_iter());
+
+                    let query_str = request.request_data.query;
+                    let query_atom = AtomTable::build_with(&self.machine_st.atom_tbl, &query_str);
+                    let query_cell = string_as_cstr_cell!(query_atom);
+
+                    let mut stream = Stream::from_http_stream(
+                        path_atom,
+                        request.request_data.body,
+                        &mut self.machine_st.arena
+                    );
+                    *stream.options_mut() = StreamOptions::default();
+                    stream.options_mut().set_stream_type(StreamType::Binary);
+
+                    self.indices.add_stream(stream, atom!("http_accept"), 7)
+                        .map_err(|stub_gen| stub_gen(&mut self.machine_st))?;
+
+                    let stream: HeapCellValue = stream.into();
+
+                    let handle: TypedArenaPtr<HttpResponse> = arena_alloc!(request.response, &mut self.machine_st.arena);
+
+                    self.machine_st.bind(method.as_var().unwrap(), atom_as_cell!(method_atom));
+                    self.machine_st.bind(path.as_var().unwrap(), path_cell);
+                    unify!(self.machine_st, heap_loc_as_cell!(headers_list), self.machine_st.registers[4]);
+                    self.machine_st.bind(query.as_var().unwrap(), query_cell);
+                    self.machine_st.bind(stream_addr.as_var().unwrap(), stream);
+                    self.machine_st.bind(handle_addr.as_var().unwrap(), typed_arena_ptr_as_cell!(handle));
+                    break
+                }
                     Err(std::sync::mpsc::RecvTimeoutError::Timeout) => {
                     let interrupted = machine::INTERRUPT.load(std::sync::atomic::Ordering::Relaxed);
 
@@ -4794,32 +4764,18 @@
                             headers,
                             &mut self.machine_st.arena
                         );
+
                         *stream.options_mut() = StreamOptions::default();
                         stream.options_mut().set_stream_type(StreamType::Binary);
-                        self.indices.streams.insert(stream);
+
+                        self.indices.add_stream(stream, atom!("http_answer"), 4)
+                            .map_err(|stub_gen| stub_gen(&mut self.machine_st))?;
                         self.machine_st.bind(stream_addr.as_var().unwrap(), stream.into());
                     }
                     _ => {
                         unreachable!();
                     }
                 );
-<<<<<<< HEAD
-                *stream.options_mut() = StreamOptions::default();
-                stream.options_mut().set_stream_type(StreamType::Binary);
-
-
-                self.indices.add_stream(stream, atom!("http_answer"), 4)
-                    .map_err(|stub_gen| stub_gen(&mut self.machine_st))?;
-
-                let stream = stream_as_cell!(stream);
-                self.machine_st.bind(stream_addr.as_var().unwrap(), stream);
-                }
-                _ => {
-                unreachable!();
-                }
-            );
-=======
->>>>>>> f45b0bcf
             }
             _ => {
                 unreachable!();
