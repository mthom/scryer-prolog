--- conflicted
+++ resolved
@@ -56,15 +56,11 @@
       run:
         shell: bash
     steps:
-<<<<<<< HEAD
       - uses: actions/checkout@v4
-=======
-      - uses: actions/checkout@v3
       - uses: actionhippie/swap-space@v1
         if: matrix.use_swap
         with:
           size: 10G
->>>>>>> 2d18e0d7
       - name: Setup Rust
         uses: ./.github/actions/setup-rust
         with:
