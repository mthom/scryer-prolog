name: CI

on:
  push:
    branches: [master]
    tags:
      - "v**"
  pull_request:
  schedule:
    - cron: '0 0 * * 3' # At 12:00 AM, only on Wednesday
  workflow_dispatch:

permissions:
  checks: write

jobs:
  style:
    runs-on: ubuntu-22.04
    steps:
      - uses: actions/checkout@v4
      - name: Setup Rust
        uses: ./.github/actions/setup-rust
        with:
          rust-version: stable
          targets: x86_64-unknown-linux-gnu
          components: clippy, rustfmt
          cache-context: style

      - name: Check formatting
        run: cargo fmt --check
      - name: Check clippy
        run: cargo clippy --no-deps --all-targets

  build-test:
    runs-on: ${{ matrix.os }}
    strategy:
      fail-fast: false
      matrix:
        include:
          # operating systems
          - { os: windows-latest, rust-version: stable,  target: 'x86_64-pc-windows-msvc',   publish: true }
<<<<<<< HEAD
          - { os: macos-11,       rust-version: stable,  target: 'x86_64-apple-darwin',      publish: true }
          - { os: macos-14,       rust-version: stable,  target: 'aarch64-apple-darwin', publish: true }
=======
          - { os: macos-latest,   rust-version: stable,  target: 'x86_64-apple-darwin',      publish: true }
>>>>>>> eaa95293
          - { os: ubuntu-20.04,   rust-version: stable,  target: 'x86_64-unknown-linux-gnu', publish: true }
          # architectures
          - { os: ubuntu-22.04,   rust-version: stable,  target: 'x86_64-unknown-linux-gnu', publish: true }
          - { os: ubuntu-22.04,   rust-version: stable,  target: 'i686-unknown-linux-gnu',   publish: true }
          # FIXME(issue #2138): run wasm tests, failing to run since https://github.com/mthom/scryer-prolog/pull/2137 removed wasm-pack
          - { os: ubuntu-22.04,   rust-version: nightly, target: 'wasm32-unknown-unknown',   publish: true, args: '--no-default-features' , test-args: '--no-run --no-default-features', use_swap: true }
          # Cargo.toml rust-version
          - { os: ubuntu-22.04,   rust-version: "1.77",  target: 'x86_64-unknown-linux-gnu'}
          # rust versions
          - { os: ubuntu-22.04,   rust-version: beta,    target: 'x86_64-unknown-linux-gnu'}
          - { os: ubuntu-22.04,   rust-version: nightly, target: 'x86_64-unknown-linux-gnu', miri: true, components: "miri"} 
    defaults:
      run:
        shell: bash
    steps:
      - uses: actions/checkout@v4
      - uses: actionhippie/swap-space@v1
        if: matrix.use_swap
        with:
          size: 10G
      - name: Setup Rust
        uses: ./.github/actions/setup-rust
        with:
          rust-version: ${{ matrix.rust-version }}
          targets: ${{ matrix.target }}
          cache-context: ${{ matrix.os }}
          components: ${{ matrix.components }}

      # Build and test.
      - name: Build library
        run: cargo build --all-targets --target ${{ matrix.target }} ${{ matrix.args }} --verbose
      - name: Test
        run: cargo test --target ${{ matrix.target }} ${{ matrix.test-args }} --all

      - name: Check miri
        if: matrix.miri
        run: cargo miri test

      # On stable rust builds, build a binary and publish as a github actions
      # artifact. These binaries could be useful for testing the pipeline but
      # are only retained by github for 90 days.
      - name: Build release binary
        if: matrix.publish
        run: |
          cargo rustc --target ${{ matrix.target }} ${{ matrix.args }} --verbose --bin scryer-prolog --release
          echo "$PWD/target/release" >> $GITHUB_PATH
      - name: Publish release binary artifact
        if: matrix.publish
        uses: actions/upload-artifact@v4
        with:
          path: target/${{ matrix.target }}/release/scryer-prolog*
          name: scryer-prolog_${{ matrix.os }}_${{ matrix.target }}

  logtalk-test:
    # if: false # uncomment to disable job
    runs-on: ubuntu-20.04
    needs: [build-test]
    steps:
      # Download prebuilt ubuntu binary from build-test job, setup logtalk
      - uses: actions/download-artifact@v4
        with:
          name: scryer-prolog_ubuntu-20.04_x86_64-unknown-linux-gnu
      - run: |
          chmod +x scryer-prolog
          echo "$PWD" >> "$GITHUB_PATH"
      - name: Install Logtalk
        uses: logtalk-actions/setup-logtalk@master
        with:
          logtalk-version: "3.70.0"
          logtalk-tool-dependencies: false

      # Run logtalk  tests.
      - name: Run Logtalk's prolog compliance test suite
        working-directory: ${{ env.LOGTALKUSER }}/tests/prolog/
        run: |
          pwd
          scryerlgt -g '{ack(tester)},halt.'
          logtalk_tester -p scryer -g "set_logtalk_flag(clean,off)" -w -t 360 \
            -f xunit \
            -s "$LOGTALKUSER/tests/prolog" \
            || echo "::warning ::logtalk compliance suite failed"
            # -u "https://github.com/LogtalkDotOrg/logtalk3/tree/$LOGTALK_GIT_HASH/tests/prolog/" \
      - name: Publish Logtalk test logs
        uses: actions/upload-artifact@v4
        with:
          name: logtalk-test-logs
          path: '${{ env.LOGTALKUSER }}/tests/prolog/logtalk_tester_logs'
      - name: Publish Logtalk test results artifact
        uses: actions/upload-artifact@v4
        with:
          name: logtalk-test-results
          path: '${{ env.LOGTALKUSER }}/tests/prolog/**/*.xml'
      - name: Publish Logtalk test summary
        uses: EnricoMi/publish-unit-test-result-action/composite@master
        with:
          check_name: Logtalk test summary
          files: '${{ env.LOGTALKUSER }}/tests/prolog/**/*.xml'
          fail_on: nothing
          comment_mode: off

  report:
    runs-on: ubuntu-22.04
    steps:
      - uses: actions/checkout@v4
      - name: Setup Rust
        uses: ./.github/actions/setup-rust
        with:
          rust-version: stable
          targets: x86_64-unknown-linux-gnu
          cache-context: report
      - name: Install CLI tools
        run: |
          cargo install cargo2junit --force
          version=`yq -ptoml -oy -r '.target.*.dev-dependencies.iai-callgrind|select(.)' Cargo.toml`
          echo installing iai-callgrind "$version"
          cargo install iai-callgrind-runner --force --version "$version"
          sudo apt install valgrind -y

      - name: Test and report
        run: |
          RUSTC_BOOTSTRAP=1 cargo test --all -- -Z unstable-options --format json --report-time | cargo2junit > cargo_test_results.xml
      - name: Publish cargo test results artifact
        uses: actions/upload-artifact@v4
        with:
          name: cargo-test-results
          path: cargo_test_results.xml
      - name: Publish cargo test summary
        uses: EnricoMi/publish-unit-test-result-action/linux@v2
        with:
          check_name: Cargo test summary
          files: cargo_test_results.xml
          fail_on: nothing
          comment_mode: off

      - run: cargo build --all-targets --release
      - run: cargo test --bench setup --release
      - run: cargo bench --bench run_iai -- --save-summary=json
      - run: cargo bench --bench run_criterion
      - run: cargo bench --bench run_criterion -- --profile-time 60

      - name: Publish benchmark results
        uses: actions/upload-artifact@v4
        with:
          name: benchmark-results
          path: |
            target/criterion/*
            target/iai/*
            target/benchmark_inference_counts.json

  # Publish binaries when building for a tag
  release:
    runs-on: ubuntu-20.04
    needs: [build-test]
    if: startsWith(github.ref, 'refs/tags/v')
    steps:
      - uses: actions/download-artifact@v4
      - name: Zip binaries for release
        run: |
          zip scryer-prolog_macos-11.zip ./scryer-prolog_macos-11_x86_64-apple-darwin/scryer-prolog
          zip scryer-prolog_macos-14.zip ./scryer-prolog_macos-14_aarch64-apple-darwin/scryer-prolog
          zip scryer-prolog_ubuntu-20.04.zip ./scryer-prolog_ubuntu-20.04_x86_64-unknown-linux-gnu/scryer-prolog
          zip scryer-prolog_ubuntu-22.04.zip ./scryer-prolog_ubuntu-22.04_x86_64-unknown-linux-gnu/scryer-prolog
          zip scryer-prolog_windows-latest.zip ./scryer-prolog_windows-latest_x86_64-pc-windows-msvc/scryer-prolog.exe
          zip scryer-prolog_wasm32.zip ./scryer-prolog_ubuntu-22.04_wasm32-unknown-unknown/scryer-prolog.wasm
      - name: Release
        uses: softprops/action-gh-release@v1
        with:
          files: |
            scryer-prolog_macos-11.zip
            scryer-prolog_macos-14.zip
            scryer-prolog_ubuntu-20.04.zip
            scryer-prolog_ubuntu-22.04.zip
            scryer-prolog_windows-latest.zip
            scryer-prolog_wasm32.zip<|MERGE_RESOLUTION|>--- conflicted
+++ resolved
@@ -39,12 +39,8 @@
         include:
           # operating systems
           - { os: windows-latest, rust-version: stable,  target: 'x86_64-pc-windows-msvc',   publish: true }
-<<<<<<< HEAD
-          - { os: macos-11,       rust-version: stable,  target: 'x86_64-apple-darwin',      publish: true }
           - { os: macos-14,       rust-version: stable,  target: 'aarch64-apple-darwin', publish: true }
-=======
           - { os: macos-latest,   rust-version: stable,  target: 'x86_64-apple-darwin',      publish: true }
->>>>>>> eaa95293
           - { os: ubuntu-20.04,   rust-version: stable,  target: 'x86_64-unknown-linux-gnu', publish: true }
           # architectures
           - { os: ubuntu-22.04,   rust-version: stable,  target: 'x86_64-unknown-linux-gnu', publish: true }
@@ -203,7 +199,7 @@
       - uses: actions/download-artifact@v4
       - name: Zip binaries for release
         run: |
-          zip scryer-prolog_macos-11.zip ./scryer-prolog_macos-11_x86_64-apple-darwin/scryer-prolog
+          zip scryer-prolog_macos-latest-x86_64.zip ./scryer-prolog_macos-latest_x86_64-apple-darwin/scryer-prolog
           zip scryer-prolog_macos-14.zip ./scryer-prolog_macos-14_aarch64-apple-darwin/scryer-prolog
           zip scryer-prolog_ubuntu-20.04.zip ./scryer-prolog_ubuntu-20.04_x86_64-unknown-linux-gnu/scryer-prolog
           zip scryer-prolog_ubuntu-22.04.zip ./scryer-prolog_ubuntu-22.04_x86_64-unknown-linux-gnu/scryer-prolog
@@ -213,7 +209,7 @@
         uses: softprops/action-gh-release@v1
         with:
           files: |
-            scryer-prolog_macos-11.zip
+            scryer-prolog_macos-latest-x86_64.zip
             scryer-prolog_macos-14.zip
             scryer-prolog_ubuntu-20.04.zip
             scryer-prolog_ubuntu-22.04.zip
